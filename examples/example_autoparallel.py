# Copyright (c) Facebook, Inc. and its affiliates. All rights reserved.
#
# This source code is licensed under the BSD license found in the
# LICENSE file in the root directory of this source tree.


import torch
from torch import nn
from torch.distributed.fsdp import MixedPrecisionPolicy
from torch.distributed.tensor.placement_types import Replicate, Shard
from torch.testing._internal.distributed.fake_pg import FakeStore

from autoparallel.api import AutoParallel


class Block(nn.Module):
    def __init__(self, nheads, dim1, dim2):
        super().__init__()
        self.nheads = nheads
        bias = False
        self.wq = nn.Linear(dim1, dim1, bias=bias)
        self.wk = nn.Linear(dim1, dim1, bias=bias)
        self.wv = nn.Linear(dim1, dim1, bias=bias)
        self.wo = nn.Linear(dim1, dim1, bias=bias)
        self.w1 = nn.Linear(dim1, dim2, bias=bias)
        self.w2 = nn.Linear(dim2, dim1, bias=bias)

    def init_weights(self):
        for lin in [self.wq, self.wk, self.wv, self.wo, self.w1, self.w2]:
            torch.nn.init.normal_(lin.weight)
            if lin.bias is not None:
                torch.nn.init.normal_(lin.bias)

    def forward(self, x):
        q = self.wq(x)
        k = self.wk(x)
        v = self.wv(x)

        q = q.unflatten(-1, (self.nheads, -1)).permute(0, 2, 1, 3)
        k = k.unflatten(-1, (self.nheads, -1)).permute(0, 2, 1, 3)
        v = v.unflatten(-1, (self.nheads, -1)).permute(0, 2, 1, 3)

        o = nn.functional.scaled_dot_product_attention(q, k, v)
        o = o.permute(0, 2, 1, 3).flatten(-2)

        o = self.wo(o)

        o0 = o + x

        o = self.w1(o0)
        o = torch.nn.functional.relu(o)
        o = self.w2(o)

        o = o0 + o

        return o


world_size = 256

fake_store = FakeStore()
torch.distributed.init_process_group(
    "fake", store=fake_store, rank=0, world_size=world_size
)

use_1d_mesh = False

if use_1d_mesh:
    mesh = torch.distributed.device_mesh.init_device_mesh(
        "cuda", (world_size,), mesh_dim_names=("dp",)
    )
else:
    mesh = torch.distributed.device_mesh.init_device_mesh(
        "cuda",
        (world_size // 8, 8),
        mesh_dim_names=(
            "dp",
            "tp",
        ),
    )

bs = 8 * mesh.shape[0]
seq_len = 256
nheads = 48
dim1 = 6144
dim2 = dim1 * 4


def input_fn():
    return torch.rand(bs, seq_len, dim1, device="cuda")


# parallelize the model
with torch.device("meta"):
    model = Block(nheads, dim1, dim2)
<<<<<<< HEAD

autop = AutoParallel(
    model, input_fn, mesh, MixedPrecisionPolicy(param_dtype=torch.bfloat16)
)
autop.add_parameter_memory_constraint(low=None, high=None)

x_sharding = (Shard(0),) + (Replicate(),) * (mesh.ndim - 1)
=======

with AutoParallel(model, input_fn, mesh) as autop:
    autop.add_parameter_memory_constraint(low=None, high=None)

    x_sharding = (Shard(0), Replicate())

    autop.add_input_constraints([x_sharding])
    autop.add_output_constraints([x_sharding])
>>>>>>> a854ff95

    sharding_placement = autop.optimize_placement()

    # AutoParallel produces a module with meta-DTensor parameters that need to be initialized
    parallel_mod = autop.apply_placement(sharding_placement)

parallel_mod.to_empty(device="cuda")
parallel_mod.init_weights()

# now let's run it
x = (torch.rand(bs // mesh.shape[0], seq_len, dim1, device="cuda"),)
out = parallel_mod(*x)
out.backward(torch.randn_like(out))

print("All good!")<|MERGE_RESOLUTION|>--- conflicted
+++ resolved
@@ -93,24 +93,16 @@
 # parallelize the model
 with torch.device("meta"):
     model = Block(nheads, dim1, dim2)
-<<<<<<< HEAD
 
-autop = AutoParallel(
+with AutoParallel(
     model, input_fn, mesh, MixedPrecisionPolicy(param_dtype=torch.bfloat16)
-)
-autop.add_parameter_memory_constraint(low=None, high=None)
-
-x_sharding = (Shard(0),) + (Replicate(),) * (mesh.ndim - 1)
-=======
-
-with AutoParallel(model, input_fn, mesh) as autop:
+) as autop:
     autop.add_parameter_memory_constraint(low=None, high=None)
 
-    x_sharding = (Shard(0), Replicate())
+    x_sharding = (Shard(0),) + (Replicate(),) * (mesh.ndim - 1)
 
     autop.add_input_constraints([x_sharding])
     autop.add_output_constraints([x_sharding])
->>>>>>> a854ff95
 
     sharding_placement = autop.optimize_placement()
 
