--- conflicted
+++ resolved
@@ -425,15 +425,10 @@
             * len(strategy_combs)
         ]
 
-<<<<<<< HEAD
-        # TODO: should we add an input_spec here, so that we can ensure we always
-        # have input and output specs? For now I hacked it in utils.py
-=======
         # NOTE: why do we have input_specs for constructor nodes, given that they have no inputs?
         # This is because the optimizer code expects to see input_specs for all nodes, and it
         # uses the input_specs to determine the sharding of the output.  So we have to give it
         # something, even though it is in principle not needed.
->>>>>>> fcc91a56
         strategy = OpSpec(
             output_specs=output_specs,
             input_specs=[output_specs],
