# Copyright (c) Facebook, Inc. and its affiliates. All rights reserved.
#
# This source code is licensed under the BSD license found in the
# LICENSE file in the root directory of this source tree.

"""
Custom sharding propagation rules for automatic parallelization.

This module extends and overrides PyTorch's DTensor operation rules to provide
custom sharding strategies specifically for autoparallel. All of these should
eventually be upstreamed to PyTorch proper.

Based on PyTorch DTensor implementation:
- Core DTensor ops: torch/distributed/tensor/_ops/
- Sharding propagation: torch/distributed/tensor/_sharding_prop.py
- Op strategies: torch/distributed/tensor/_op_schema.py
- Reference: https://pytorch.org/docs/stable/distributed.tensor.html
"""

import collections
import copy
import itertools
import math
import operator

import torch
from torch.distributed._tensor.placement_types import DTensorSpec, TensorMeta
from torch.distributed.tensor._op_schema import OpSchema, OpSpec, OpStrategy
from torch.distributed.tensor._ops._view_ops import (
    RuntimeSchemaInfo,
    dim_maps,
    dim_transpose,
    propagate_shape_and_sharding,
    register_op_strategy_map,
)
from torch.distributed.tensor._ops.utils import (
    generate_redistribute_costs,
    is_tensor_shardable,
)
from torch.distributed.tensor.placement_types import Replicate, Shard

# need to import this to have the dtype_cast registered
from .cast_parametrization import dtype_cast  # noqa
from .dtensor_util import get_op_strategy

# TODO: move this to PyTorch
dim_maps[torch.t] = lambda input: dim_transpose(input.ndim, -2, -1)

register_op_strategy_map(
    torch.ops.aten.t.default, torch.t, schema_info=RuntimeSchemaInfo(1)
)


_op_rules = {}


def register_rule(op):
    global _op_rules

    def wrapper(impl):
        _op_rules[op] = impl
        return impl

    return wrapper


_op_partial_rules = {}


def register_opschema_rule(ops):
    global _op_partial_rules

    def wrapper(impl):
        if isinstance(ops, list):
            for op in ops:
                _op_partial_rules[op] = impl
        else:
            _op_partial_rules[ops] = impl
        return impl

    return wrapper


def _gen_tensor_meta(shape, dtype=None):
    if isinstance(shape, torch.Tensor):
        empty_tensor = shape
    else:
        if dtype is None:
            dtype = torch.float32
        empty_tensor = torch.empty(shape, dtype=dtype, device="meta")
    return TensorMeta(
        empty_tensor.shape,
        empty_tensor.stride(),
        empty_tensor.dtype,
    )


def _build_meta_tensor(tensor_meta):
    return torch.empty_strided(
        tensor_meta.shape, tensor_meta.stride, dtype=tensor_meta.dtype, device="meta"
    )


def remove_invalid_configs(out_strat, mesh):
    kept = []
    for strategy in out_strat.strategies:
        is_valid = True
        output_specs = strategy.output_specs
        if isinstance(output_specs, DTensorSpec):
            output_specs = [output_specs]
        if strategy.input_specs is not None:
            if output_specs is None:
                specs = list(strategy.input_specs)
            else:
                specs = list(strategy.input_specs) + list(output_specs)
        else:
            # special case for ops like full, empty, which have no inputs. See further comments by `TENSOR_FACTORY_OPS`
            specs = list(output_specs)

        for spec in specs:
            if spec is None:
                continue
            shape = list(spec.tensor_meta.shape)
            for mesh_shape, plc in zip(mesh.shape, spec.placements):
                if plc.is_shard():
                    dim = plc.dim
                    if shape[dim] % mesh_shape == 0:
                        shape[dim] //= mesh_shape
                    else:
                        is_valid = False
                        break
        if is_valid:
            kept.append(strategy)

    return OpStrategy(kept)


def _create_all_options_no_nested_sharding(mesh, shape, tensor_meta=None):
    if tensor_meta is None:
        tensor_meta = _gen_tensor_meta(shape)
    # TODO: take partial into account as well?
    possible_options = [-1] + list(range(mesh.ndim))
    all_options = list(
        itertools.product(*[possible_options for _ in range(len(shape))])
    )
    # print(list(all_options))
    strats = []
    for op in all_options:
        c = collections.Counter(op)
        # print("here", op,c)
        if any(count > 1 for obj, count in c.most_common() if obj != -1):
            # print("skipping ", op, c)
            continue
        spec = DTensorSpec.from_dim_map(mesh, op, [], tensor_meta)
        strats.append(OpSpec(spec, input_specs=[spec], redistribute_cost=[[0.0]]))
    out_strats = OpStrategy(strats)
    out_strats = remove_invalid_configs(out_strats, mesh)
    return out_strats


def _create_all_options(mesh, shape, tensor_meta=None, tensor=None):
    # TODO: clean up shape / tensor_meta / tensor mess
    if tensor is not None:
        assert tensor_meta is None
        assert shape == tensor.shape
        tensor_meta = TensorMeta(tensor.shape, tensor.stride(), tensor.dtype)
    if tensor_meta is None:
        tensor_meta = _gen_tensor_meta(shape)
    # TODO: take partial into account as well?
    possible_options = [Replicate()] + [Shard(i) for i in range(len(shape))]
    all_options = list(itertools.product(*[possible_options for _ in range(mesh.ndim)]))
    strats = []
    for placement in all_options:
        spec = DTensorSpec(mesh, placement, tensor_meta=tensor_meta)
        strats.append(OpSpec(spec, input_specs=[spec], redistribute_cost=[[0.0]]))
    out_strats = OpStrategy(strats)
    out_strats = remove_invalid_configs(out_strats, mesh)
    return out_strats


# For when dst_spec is None
def generate_dummy_redistribute_costs(src_strategy: OpStrategy) -> list[float]:
    return [0.0] * len(src_strategy.strategies)


@register_rule(operator.getitem)
def getitem_rule(mesh, specs):
    op_spec = specs[0]
    index = specs[1]
    strats = []
    new_inp = OpStrategy(
        [
            OpSpec(strat.output_specs[index], input_specs=strat.output_specs)
            for strat in op_spec.strategies
        ]
    )
    for strat in op_spec.strategies:
        input_specs = strat.output_specs
        output_specs = input_specs[index]
        if output_specs is None:
            # if getitem doesn't return a tensor, there are no costs
            redistribute_costs = [generate_dummy_redistribute_costs(new_inp)]
        else:
            redistribute_costs = [generate_redistribute_costs(new_inp, output_specs)]
        # TODO: fix this to take input_specs as argument
        # this will require fixing apply_sharding as well, see other TODO
        # s = OpSpec(output_specs, input_specs=input_specs)
        s = OpSpec(output_specs, input_specs=(output_specs,))
        # s.redistribute_cost = [[0.0]] * len(input_specs)
        # s.redistribute_cost[index] = redistribute_costs
        s.redistribute_cost = redistribute_costs
        strats.append(s)
    return OpStrategy(strats)


@register_rule(torch.ops.aten.view.default)
def view_rule(mesh, specs):
    # reverting https://github.com/pytorch/pytorch/pull/149764
    # as it would raise errors on some cases
    op_spec = specs[0]
    shape = specs[1]
    strats = []
    dim_map = dim_maps[torch.Tensor.view]
    rules = dim_map(op_spec, shape)
    global_shape = op_spec.shape
    in_tensor = _build_meta_tensor(op_spec.strategies[0].output_specs.tensor_meta)
    out_tensor = torch.ops.aten.view.default(in_tensor, shape)
    out_tensor_meta = _gen_tensor_meta(out_tensor)
    for strat in op_spec.strategies:
        input_specs = strat.output_specs
        input_tgt_placements, output_placements = propagate_shape_and_sharding(
            input_specs.placements, global_shape, rules, mesh.shape, strict_view=False
        )

        input_tgt_spec = DTensorSpec(
            placements=tuple(input_tgt_placements),
            mesh=mesh,
            tensor_meta=input_specs.tensor_meta,
        )
        output_spec = DTensorSpec(
            mesh=mesh,
            placements=tuple(output_placements),
            tensor_meta=out_tensor_meta,
        )

        redistribute_costs = [generate_redistribute_costs(op_spec, input_tgt_spec)]
        s = OpSpec(
            output_spec,
            input_specs=(input_tgt_spec,),
            redistribute_cost=redistribute_costs,
        )
        strats.append(s)
    return OpStrategy(strats)


@register_rule(torch.ops.aten.alias.default)
def alias_rule(mesh, specs):
    op_spec = specs[0]
    strats = []
    tensor_meta = op_spec.strategies[0].output_specs.tensor_meta
    all_ops = _create_all_options(mesh, tensor_meta.shape, tensor_meta)
    # for strat in op_spec.strategies:
    for strat in all_ops.strategies:
        input_specs = strat.output_specs
        output_specs = input_specs
        redistribute_costs = [generate_redistribute_costs(op_spec, output_specs)]
        s = OpSpec(output_specs, input_specs=(input_specs,))
        s.redistribute_cost = redistribute_costs
        strats.append(s)
    return OpStrategy(strats)


@register_rule(torch.ops.aten.split_with_sizes.default)
def split_with_sizes_rule(mesh, specs):
    op_spec = specs[0]
    sizes = specs[1]
    dim = 0
    if len(specs) > 2:
        # TODO: kwargs!!!!
        dim = specs[2]
    strats = []

    banned_idxs = set()
    for i, ss in enumerate(op_spec.strategies):
        for placement in ss.output_spec.placements:
            if placement.is_shard(dim) or placement.is_partial():
                banned_idxs.add(i)
    for strat in op_spec.strategies:
        input_specs = strat.output_spec
        tensor_meta = input_specs.tensor_meta
        inp_t = _build_meta_tensor(tensor_meta)
        out_ts = inp_t.split(sizes, dim)
        placements = input_specs.placements
        if any(p.is_shard(dim) or p.is_partial() for p in placements):
            continue
        output_specs = tuple(
            DTensorSpec(mesh, placements, tensor_meta=_gen_tensor_meta(out_t))
            for out_t in out_ts
        )

        redistribute_costs = generate_redistribute_costs(op_spec, output_specs[0])
        for banned in banned_idxs:
            redistribute_costs[banned] = math.inf

        s = OpSpec(output_specs, input_specs=(input_specs,))
        s.redistribute_cost = [redistribute_costs]
        strats.append(s)
    return OpStrategy(strats)


@register_rule(torch.ops.prims.iota.default)
def iota_rule(mesh, specs):
    raise NotImplementedError("Needs hardening, only tested on a few cases")
    shape = [specs[0]]
    tensor_meta = _gen_tensor_meta(shape, dtype=torch.int64)
    placement = (Replicate(),) * mesh.ndim
    spec = DTensorSpec(mesh, placement, tensor_meta=tensor_meta)
    # return OpStrategy([OpSpec(spec, input_specs=[spec], redistribute_cost=[[0.0]])])
    return OpStrategy([OpSpec(spec, input_specs=[spec], redistribute_cost=[[0.0]])])


@register_rule(torch.ops.aten.randperm.default)
def randperm_rule(mesh, specs):
    raise NotImplementedError("Needs hardening, only tested on a few cases")
    shape = [specs[0]]
    tensor_meta = _gen_tensor_meta(shape, dtype=torch.int64)
    placement = (Replicate(),) * mesh.ndim
    spec = DTensorSpec(mesh, placement, tensor_meta=tensor_meta)
    return OpStrategy([OpSpec(spec, input_specs=[spec], redistribute_cost=[[0.0]])])


# Factory ops that take a shape as the first argument
_SHAPE_FACTORY_OPS = [
    torch.ops.aten.zeros.default,
    torch.ops.aten.ones.default,
    torch.ops.aten.full.default,
    torch.ops.aten.empty.memory_format,
    torch.ops.aten.rand.default,
    torch.ops.aten.randn.default,
]

# We do a few special things for factory ops
# - use the factory rule below
# - fake that they have input schemas so the solver doesn't freak out
# - convert their sizes to 'local tensor sizes' (divide by mesh dim) during ApplySharding
TENSOR_FACTORY_OPS = _SHAPE_FACTORY_OPS + [
    torch.ops.aten.scalar_tensor.default,  # Special case: creates 0-dim tensor
]


@register_opschema_rule(torch.ops.aten.scalar_tensor.default)
def scalar_tensor_rule(mesh, op_schema: OpSchema) -> OpStrategy:
    """
    Rule for aten.scalar_tensor which creates a scalar (0-dimensional) tensor.
    Unlike other factory ops, this doesn't take a shape parameter.

    Schema: scalar_tensor(Scalar s, *, ScalarType? dtype=None, ...) -> Tensor
    """
    # scalar_tensor creates a 0-dimensional tensor
    shape = ()
    stride = ()
    dtype = torch.get_default_dtype()

    # Check if dtype is specified in kwargs or args
    if len(op_schema.args_schema) >= 2 and op_schema.args_schema[1] is not None:
        dtype = op_schema.args_schema[1]  # type: ignore[assignment]

    tensor_meta = TensorMeta(shape, stride, dtype)  # type: ignore[arg-type]

    # For a scalar (0-dim) tensor, we can only replicate across all mesh dimensions
    placement = (Replicate(),) * mesh.ndim
    output_specs = DTensorSpec(mesh, placement, tensor_meta=tensor_meta)

    # Similar to factory_rule, we add a dummy input_specs for solver compatibility
    strategy = OpSpec(
        output_specs=output_specs,
        input_specs=[output_specs],
        redistribute_cost=[[0.0]],
    )

    return OpStrategy([strategy])


@register_opschema_rule(_SHAPE_FACTORY_OPS)
def factory_rule(mesh, op_schema: OpSchema) -> OpStrategy:
    """
    This is an auto-parallel specific util that won't be upstreamed becuase of a UX mismatch.

    In regular DTensor programs, a user has to either call `torch.full` to get a regular tensor, or
    `torch.distributed.tensor.full` (with placements specified) to get a DTensor.

    There is no point registering a strategy in DTensor for factories like 'full' since there is no way they
    could be used by DTensor's dispatching logic.  (Note: DTensor does provide strategies for similar ops like
    'new_full' and 'full_like', the difference being there is an input tensor to trigger dispatch off of and to
    use to direct the placement options.)

    This util applies to any factory function that takes 'size' as the first argument,
    and supports Replication and Shard placements all at zero cost.
    """
    assert isinstance(op_schema.args_schema[0], (torch.Size, list))
    shape = op_schema.args_schema[0]
    x = torch.empty(shape, device="meta")
    stride = x.stride()
    dtype = torch.get_default_dtype()
    if len(op_schema.args_schema) >= 3:
        assert isinstance(op_schema.args_schema[2], torch.dtype)
        dtype = op_schema.args_schema[2]
        assert isinstance(dtype, torch.dtype), dtype

    # TODO: ensure the solver knows that it is more expensive to Replicate factory functions than shard
    # for now, put replicate last since this might encourage sharding.  (Experimentally it seemed so, but definitely
    # this is not a stable gaurantee and we should fix this properly.)
    single_mesh_dim_strategies = [[Shard(i)] for i in range(len(shape))] + [
        [Replicate()]
    ]

    """
    Expand the single_mesh_dim_strategies to full mesh dim strategies.
    see docs for `expand_to_full_mesh_op_strategy` in _tensor_ops.py in pytorch
    """
    all_mesh_dim_strategies = [single_mesh_dim_strategies] * mesh.ndim

    strategy_combs = list(itertools.product(*all_mesh_dim_strategies))

    all_strategies = []
    for strategy_comb in strategy_combs:
        spec_list = [DTensorSpec(mesh, specs) for specs in zip(*strategy_comb)]
        output_specs = spec_list[0]
        output_specs.tensor_meta = TensorMeta(shape, stride, dtype)  # type: ignore[arg-type]

        if not is_tensor_shardable(shape, output_specs):
            continue

        redistribute_cost = [
            # TODO: there shouldn't actually be a row here, since there is no input to the op and the rows correspond
            # to the inputs. However, the optimization code is not set up to tolerate input-less ops, so hack around it
            # (see "/data/users/whc/autoparallel/autoparallel/optimize_sharding.py", line 226, in walk_over_options)
            [0.0]
            * len(strategy_combs)
        ]

        # NOTE: why do we have input_specs for constructor nodes, given that they have no inputs?
        # This is because the optimizer code expects to see input_specs for all nodes, and it
        # uses the input_specs to determine the sharding of the output.  So we have to give it
        # something, even though it is in principle not needed.
        strategy = OpSpec(
            output_specs=output_specs,
            input_specs=[output_specs],
            redistribute_cost=redistribute_cost,
        )
        all_strategies.append(strategy)
    return OpStrategy(all_strategies)


# ======================================
# the following ops require meta_tensor fix


@register_opschema_rule(torch.ops.aten.native_layer_norm.default)
def native_layer_norm_rule(mesh, op_schema):
    from torch.distributed.tensor._ops._math_ops import (
        Sequence,
        normalize_to_torch_size,
    )
    from torch.distributed.tensor._ops._pointwise_ops import pointwise_strategy

    # mesh = op_schema.get_mesh_from_args()
    # args must be: input, normalized_shape, weight, bias, eps
    # for None weight and bias, their corresponding objects will
    # be None as well. layer_norm_strategy returns one OpStrategy
    # for the triple return values (out, mean, rstd).
    assert len(op_schema.args_schema) == 5
    (
        input_strategy,
        normalized_shape,
        weight_strategy,
        bias_strategy,
        _,
    ) = op_schema.args_schema

    # the current layer norm implementation requires that all
    # input DTensor's sharding must be in form of OpStrategy
    assert isinstance(input_strategy, OpStrategy)
    assert isinstance(normalized_shape, (int, Sequence, torch.Size))
    normalized_size = normalize_to_torch_size(normalized_shape)

    input_ndim = input_strategy.ndim
    axis = input_ndim - len(normalized_size)

    output_strategy = pointwise_strategy(op_schema, linearity=False)

    # now let's remove the cases that are invalid, as they require
    # reduction on a sharded dimension
    kept = []
    for strategy in output_strategy.strategies:
        is_valid = True
        for plc in strategy.input_specs[0].placements:
            if plc.is_shard() and plc.dim >= axis:
                is_valid = False
                break
        if is_valid:
            output_spec = strategy.output_specs
            input_spec = strategy.input_specs[0]
            mesh = strategy.mesh

            # Create output tensor_meta with same shape as input but contiguous strides
            # (LayerNorm forward returns contiguous tensor even if input was non-contiguous)
            output_tensor_meta = _gen_tensor_meta(
                input_spec.tensor_meta.shape, input_spec.tensor_meta.dtype
            )
            output_spec = DTensorSpec(
                mesh=mesh,
                placements=output_spec.placements,
                tensor_meta=output_tensor_meta,
            )

            # the output spec is the same as input spec
            shape = input_spec.tensor_meta.shape[:axis] + (1,) * len(normalized_size)
            mean_std_tgt_spec = DTensorSpec(
                mesh=mesh,
                placements=output_spec.placements,
                tensor_meta=_gen_tensor_meta(shape),
            )
            output_target_spec = (
                output_spec,
                mean_std_tgt_spec,
                mean_std_tgt_spec,
            )
            if len(output_target_spec) == 1:
                output_target_spec = output_target_spec[0]
            strategy.output_specs = output_target_spec
            kept.append(strategy)

    return OpStrategy(kept)


@register_opschema_rule(torch.ops.aten.native_layer_norm_backward.default)
def native_layer_norm_backward_rule(mesh, op_schema):
    from torch.distributed.tensor._ops._math_ops import (
        Sequence,
        normalize_to_torch_size,
    )
    from torch.distributed.tensor._ops._pointwise_ops import pointwise_strategy

    assert len(op_schema.args_schema) == 8
    (
        grad_out_strategy,
        input_strategy,
        normalized_shape,
        mean_strategy,
        rstd_strategy,
        weight_strategy,
        bias_strategy,
        _,
    ) = op_schema.args_schema

    assert isinstance(input_strategy, OpStrategy)
    assert isinstance(normalized_shape, (int, Sequence, torch.Size))
    normalized_size = normalize_to_torch_size(normalized_shape)

    input_ndim = input_strategy.ndim
    axis = input_ndim - len(normalized_size)

    output_strategy = pointwise_strategy(op_schema, linearity=False)

    # now let's remove the cases that are invalid, as they require
    # reduction on a sharded dimension
    kept = []
    for strategy in output_strategy.strategies:
        is_valid = True
        input_spec = strategy.input_specs[1]
        for plc in input_spec.placements:
            if plc.is_shard() and plc.dim >= axis:
                is_valid = False
                break
        if is_valid:
            mesh = strategy.mesh
            # Create grad_input tensor_meta with same shape as input but contiguous strides
            # (LayerNorm backward returns contiguous gradient even if input was non-contiguous)
            grad_input_tensor_meta = _gen_tensor_meta(
                input_spec.tensor_meta.shape, input_spec.tensor_meta.dtype
            )
            grad_input_spec = DTensorSpec(
                mesh=mesh,
                placements=strategy.output_specs.placements,
                tensor_meta=grad_input_tensor_meta,
            )
            assert grad_input_spec.tensor_meta is not None
            weight_spec = strategy.input_specs[4]
            bias_spec = strategy.input_specs[5]
            weight_tgt_spec = DTensorSpec(
                mesh=mesh,
                placements=weight_spec.placements,
                tensor_meta=weight_spec.tensor_meta,
            )
            bias_tgt_spec = DTensorSpec(
                mesh=mesh,
                placements=bias_spec.placements,
                tensor_meta=bias_spec.tensor_meta,
            )
            output_target_spec = (
                grad_input_spec,
                weight_tgt_spec,
                bias_tgt_spec,
            )
            if len(output_target_spec) == 1:
                output_target_spec = output_target_spec[0]
            strategy.output_specs = output_target_spec
            kept.append(strategy)

    return OpStrategy(kept)


@register_opschema_rule(
    [
        torch.ops.prims.convert_element_type.default,
        torch.ops.autoparallel.dtype_cast.default,
    ]
)
def convert_element_type_rule(mesh, op_schema):
    from torch.distributed.tensor._ops._tensor_ops import (
        propagate_single_input_strategy,
    )

    out_strat = propagate_single_input_strategy(op_schema)
    return out_strat


<<<<<<< HEAD
=======
@register_opschema_rule(torch.ops.aten.constant_pad_nd.default)
def constant_pad_nd_rule(mesh, op_schema):
    from torch.distributed.tensor._ops._tensor_ops import (
        propagate_single_input_strategy,
    )

    out_strat = propagate_single_input_strategy(op_schema)
    pad = op_schema.args_schema[1]
    ndim = len(out_strat.strategies[0].output_specs.tensor_meta.shape)
    dims_to_remove = [
        ndim - i - 1
        for i in range(len(pad) // 2)
        if pad[i * 2] != 0 or pad[i * 2 + 1] != 0
    ]

    to_remove = []
    filtered_strats = []
    for idx, strat in enumerate(out_strat.strategies):
        remove_this = False
        for plc in strat.output_specs.placements:
            if plc.is_shard() and plc.dim in dims_to_remove:
                to_remove.append(idx)
                remove_this = True
                break
        if not remove_this:
            filtered_strats.append(strat)

    for strat in filtered_strats:
        for idx in to_remove:
            strat.redistribute_cost[0][idx] = math.inf

    return OpStrategy(filtered_strats)


@register_opschema_rule(torch.ops.aten.split.Tensor)
def split_rule(mesh, op_schema):
    strat = op_schema.args_schema
    op = torch.ops.aten.split.Tensor
    from torch.distributed.tensor._ops._tensor_ops import split_rule

    res = []
    oo = []
    for i, ss in enumerate(strat[0].strategies):
        ispec = ss.input_specs[0]
        assert ss.output_spec == ispec
        o = split_rule(OpSchema(op, (ispec, strat[1], strat[2]), {}))
        # res.append(o)
        oo.append(o)
        if o.output_spec is not None:
            s = OpSpec(o.output_spec, input_specs=(ispec,))
            s.redistribute_cost = [[math.inf] * len(ss.redistribute_cost[0])]
            # s.redistribute_cost = [[0.0] * len(ss.redistribute_cost[0])]
            s.redistribute_cost[0][i] = 0.0
            res.append(s)

    out_strat = OpStrategy(res)
    return out_strat


>>>>>>> feee51a5
@register_opschema_rule(torch.ops.aten._unsafe_index.Tensor)
def _unsafe_index_rule(mesh, op_schema):
    raise NotImplementedError()


def sdpa_rule(op, mesh, op_schema):
    out_strat = get_op_strategy(op, op_schema)
    # remove wrong context-parallel strategy
    # https://github.com/pytorch/pytorch/pull/131351#discussion_r1716164659
    new_strats = []
    for ss in out_strat.strategies:
        if (
            torch.distributed.tensor.placement_types.Shard(2)
            not in ss.input_specs[0].placements
        ):
            new_strats.append(ss)
    out_strat.strategies = new_strats
    return out_strat


@register_opschema_rule(torch.ops.aten._scaled_dot_product_efficient_attention.default)
def _(mesh, op_schema):
    op = torch.ops.aten._scaled_dot_product_efficient_attention.default
    return sdpa_rule(op, mesh, op_schema)


@register_opschema_rule(torch.ops.aten._scaled_dot_product_flash_attention.default)
def _(mesh, op_schema):
    op = torch.ops.aten._scaled_dot_product_flash_attention.default
    return sdpa_rule(op, mesh, op_schema)


@register_opschema_rule(
    torch.ops.aten._scaled_dot_product_flash_attention_backward.default
)
def _(mesh, op_schema):
    op = torch.ops.aten._scaled_dot_product_flash_attention_backward.default
    return sdpa_rule(op, mesh, op_schema)


@register_opschema_rule(
    torch.ops.aten._scaled_dot_product_efficient_attention_backward.default
)
def _(mesh, op_schema):
    op = torch.ops.aten._scaled_dot_product_efficient_attention_backward.default
    return sdpa_rule(op, mesh, op_schema)


@register_opschema_rule(torch.ops.aten.reshape.default)
def reshape_rule(mesh, op_schema):
    op = torch.ops.aten.reshape.default
    out_strat = get_op_strategy(op, op_schema)
    if mesh.ndim == 1:
        # remove duplicate strategy
        # TODO: hack, fixme
        if len(out_strat.strategies) > 2 and str(out_strat.strategies[2]) == str(
            out_strat.strategies[0]
        ):
            print("removing")
            out_strat.strategies.pop(2)
    return out_strat


@register_opschema_rule(torch.ops.aten.expand.default)
def expand_rule(mesh, op_schema_):
    op = torch.ops.aten.expand.default
    from torch._subclasses.fake_tensor import unset_fake_temporarily

    with unset_fake_temporarily():
        op_schema = copy.deepcopy(op_schema_)
    input_strat = op_schema.args_schema[0]
    orig_shape = input_strat.strategies[0].output_specs.tensor_meta.shape
    dest_shape = op_schema.args_schema[1]
    expand_dims = [
        i
        for i, (s1, s2) in enumerate(zip(orig_shape, dest_shape))
        if s1 == 1 and s2 != s1
    ]
    if len(expand_dims) == 0:
        return get_op_strategy(op, op_schema)
    to_remove = []
    for expand_dim in expand_dims:
        for i, ss in enumerate(input_strat.strategies):
            for plc in ss.output_spec.placements:
                if plc.is_shard(expand_dim) and i not in to_remove:
                    # need to remove this and add back afterwards
                    to_remove.append(i)
                    break

    removed = []
    for i in reversed(to_remove):
        removed.append(input_strat.strategies.pop(i))
    out_strat = get_op_strategy(op, op_schema)
    for i, ss in enumerate(out_strat.strategies):
        for remov in to_remove:
            ss.redistribute_cost[0].insert(remov, math.inf)
    return out_strat


@register_opschema_rule(torch.ops.aten.einsum.default)
def einsum_rule(mesh, op_schema):
    from torch.distributed.tensor._op_schema import TupleStrategy
    from torch.distributed.tensor._ops._matrix_ops import _mm_like_strategy

    mm_equation, mat_strategy = op_schema.args_schema
    assert isinstance(mm_equation, str)
    assert isinstance(mat_strategy, TupleStrategy)

    assert len(mat_strategy.children) == 2, "Only two args to einsum supported for now"

    self_strategy, mat2_strategy = mat_strategy.children

    # dispatch to mm_like_strategy
    new_op_schema = OpSchema(
        torch.ops.aten.einsum.default,
        args_schema=(self_strategy, mat2_strategy),
        kwargs_schema={},
    )
    return _mm_like_strategy(mm_equation, mesh, new_op_schema)


@register_opschema_rule(torch.ops.aten.scatter.src)
def scatter_strategy(mesh, op_schema: OpSchema):
    # taken from scatter_add strategy from PyTorch
    from torch.distributed.tensor._ops._tensor_ops import (
        PlacementList,
        expand_to_full_mesh_op_strategy,
        normalize_dim,
    )

    input_strategy = op_schema.args_schema[0]
    dim = op_schema.args_schema[1]
    index_strategy = op_schema.args_schema[2]

    assert isinstance(input_strategy, OpStrategy)
    assert isinstance(index_strategy, OpStrategy)
    assert isinstance(dim, int)
    dim = normalize_dim(dim, input_strategy.ndim)
    mesh = input_strategy.mesh
    input_shape = input_strategy.shape
    index_shape = index_strategy.shape

    single_mesh_dim_strategies = []

    # placement list stores placements of [output, input, index, src]
    # first we always have replicate all for inputs and output
    all_replicate: PlacementList = [Replicate()] * 4
    single_mesh_dim_strategies.append(all_replicate)

    if len(input_shape) == len(index_shape):
        for d in range(len(input_shape)):
            if d != dim and input_shape[d] == index_shape[d]:
                sharding: PlacementList = [Shard(d), Shard(d), Shard(d), Shard(d)]
                single_mesh_dim_strategies.append(sharding)

    return expand_to_full_mesh_op_strategy(
        mesh, op_schema, single_mesh_dim_strategies, input_index=1
    )


@register_opschema_rule(torch.ops.aten.stack.default)
def stack_strategy(mesh, op_schema: OpSchema):
    from torch.distributed.tensor._ops._tensor_ops import (
        PlacementList,
        TupleStrategy,
        cast,
        expand_to_full_mesh_op_strategy,
        normalize_dim,
    )

    input_tuple_strategy = op_schema.args_schema[0]
    assert isinstance(input_tuple_strategy, TupleStrategy)

    num_input_tensor = len(input_tuple_strategy.children)
    first_input_strategy = input_tuple_strategy.children[0]
    assert isinstance(first_input_strategy, OpStrategy)
    common_input_ndim = first_input_strategy.ndim

    dim = cast(int, op_schema.args_schema[1]) if len(op_schema.args_schema) > 1 else 0
    # normalize the dim to be within the common input ndim
    dim = normalize_dim(dim, common_input_ndim)

    possible_input_strategies: PlacementList = [Replicate()] + [  # type: ignore[assignment]
        Shard(i) for i in range(common_input_ndim)
    ]
    possible_output_strategies: PlacementList = (
        [Replicate()]  # type: ignore[assignment]
        + [Shard(i) for i in range(dim)]
        + [Shard(i + 1) for i in range(dim, common_input_ndim)]
    )

    single_mesh_dim_strategies = []
    for input_strategy, output_strategy in zip(
        possible_input_strategies, possible_output_strategies
    ):
        strategy: PlacementList = [output_strategy] + [
            input_strategy
        ] * num_input_tensor
        single_mesh_dim_strategies.append(strategy)

    s = expand_to_full_mesh_op_strategy(
        mesh, op_schema, single_mesh_dim_strategies, input_index=1
    )
    return s<|MERGE_RESOLUTION|>--- conflicted
+++ resolved
@@ -626,8 +626,6 @@
     return out_strat
 
 
-<<<<<<< HEAD
-=======
 @register_opschema_rule(torch.ops.aten.constant_pad_nd.default)
 def constant_pad_nd_rule(mesh, op_schema):
     from torch.distributed.tensor._ops._tensor_ops import (
@@ -662,32 +660,6 @@
     return OpStrategy(filtered_strats)
 
 
-@register_opschema_rule(torch.ops.aten.split.Tensor)
-def split_rule(mesh, op_schema):
-    strat = op_schema.args_schema
-    op = torch.ops.aten.split.Tensor
-    from torch.distributed.tensor._ops._tensor_ops import split_rule
-
-    res = []
-    oo = []
-    for i, ss in enumerate(strat[0].strategies):
-        ispec = ss.input_specs[0]
-        assert ss.output_spec == ispec
-        o = split_rule(OpSchema(op, (ispec, strat[1], strat[2]), {}))
-        # res.append(o)
-        oo.append(o)
-        if o.output_spec is not None:
-            s = OpSpec(o.output_spec, input_specs=(ispec,))
-            s.redistribute_cost = [[math.inf] * len(ss.redistribute_cost[0])]
-            # s.redistribute_cost = [[0.0] * len(ss.redistribute_cost[0])]
-            s.redistribute_cost[0][i] = 0.0
-            res.append(s)
-
-    out_strat = OpStrategy(res)
-    return out_strat
-
-
->>>>>>> feee51a5
 @register_opschema_rule(torch.ops.aten._unsafe_index.Tensor)
 def _unsafe_index_rule(mesh, op_schema):
     raise NotImplementedError()
