# Copyright (c) Facebook, Inc. and its affiliates. All rights reserved.
#
# This source code is licensed under the BSD license found in the
# LICENSE file in the root directory of this source tree.

"""
Custom sharding propagation rules for automatic parallelization.

This module extends and overrides PyTorch's DTensor operation rules to provide
custom sharding strategies specifically for autoparallel. All of these should
eventually be upstreamed to PyTorch proper.

Based on PyTorch DTensor implementation:
- Core DTensor ops: torch/distributed/tensor/_ops/
- Sharding propagation: torch/distributed/tensor/_sharding_prop.py
- Op strategies: torch/distributed/tensor/_op_schema.py
- Reference: https://pytorch.org/docs/stable/distributed.tensor.html
"""

import collections
import copy
import itertools
import math
import operator

import torch
from torch.distributed._tensor.placement_types import DTensorSpec, TensorMeta
from torch.distributed.tensor._op_schema import OpSchema, OpSpec, OpStrategy
from torch.distributed.tensor._ops._view_ops import (
    RuntimeSchemaInfo,
    dim_maps,
    dim_transpose,
    propagate_shape_and_sharding,
    register_op_strategy_map,
)
from torch.distributed.tensor._ops.utils import (
    generate_redistribute_costs,
    is_tensor_shardable,
)
from torch.distributed.tensor.placement_types import Replicate, Shard

# need to import this to have the dtype_cast registered
from .cast_parametrization import dtype_cast  # noqa
from .dtensor_util import get_op_strategy

# TODO: move this to PyTorch
dim_maps[torch.t] = lambda input: dim_transpose(input.ndim, -2, -1)

register_op_strategy_map(
    torch.ops.aten.t.default, torch.t, schema_info=RuntimeSchemaInfo(1)
)


_op_rules = {}


def register_rule(op):
    global _op_rules

    def wrapper(impl):
        _op_rules[op] = impl
        return impl

    return wrapper


_op_partial_rules = {}


def register_opschema_rule(ops):
    global _op_partial_rules

    def wrapper(impl):
        if isinstance(ops, list):
            for op in ops:
                _op_partial_rules[op] = impl
        else:
            _op_partial_rules[ops] = impl
        return impl

    return wrapper


def _gen_tensor_meta(shape, dtype=None):
    if isinstance(shape, torch.Tensor):
        empty_tensor = shape
    else:
        if dtype is None:
            dtype = torch.float32
        empty_tensor = torch.empty(shape, dtype=dtype, device="meta")
    return TensorMeta(
        empty_tensor.shape,
        empty_tensor.stride(),
        empty_tensor.dtype,
    )


def _build_meta_tensor(tensor_meta):
    return torch.empty_strided(
        tensor_meta.shape, tensor_meta.stride, dtype=tensor_meta.dtype, device="meta"
    )


def remove_invalid_configs(out_strat, mesh):
    kept = []
    for strategy in out_strat.strategies:
        is_valid = True
        output_specs = strategy.output_specs
        if isinstance(output_specs, DTensorSpec):
            output_specs = [output_specs]
        if strategy.input_specs is not None:
            specs = list(strategy.input_specs) + list(output_specs)
        else:
            # special case for ops like full, empty, which have no inputs. See further comments by `TENSOR_FACTORY_OPS`
            specs = list(output_specs)

        for spec in specs:
            if spec is None:
                continue
            shape = list(spec.tensor_meta.shape)
            for mesh_shape, plc in zip(mesh.shape, spec.placements):
                if plc.is_shard():
                    dim = plc.dim
                    if shape[dim] % mesh_shape == 0:
                        shape[dim] //= mesh_shape
                    else:
                        is_valid = False
                        break
        if is_valid:
            kept.append(strategy)

    return OpStrategy(kept)


def _create_all_options_no_nested_sharding(mesh, shape, tensor_meta=None):
    if tensor_meta is None:
        tensor_meta = _gen_tensor_meta(shape)
    # TODO: take partial into account as well?
    possible_options = [-1] + list(range(mesh.ndim))
    all_options = list(
        itertools.product(*[possible_options for _ in range(len(shape))])
    )
    # print(list(all_options))
    strats = []
    for op in all_options:
        c = collections.Counter(op)
        # print("here", op,c)
        if any(count > 1 for obj, count in c.most_common() if obj != -1):
            # print("skipping ", op, c)
            continue
        spec = DTensorSpec.from_dim_map(mesh, op, [], tensor_meta)
        strats.append(OpSpec(spec, input_specs=[spec], redistribute_cost=[[0.0]]))
    out_strats = OpStrategy(strats)
    out_strats = remove_invalid_configs(out_strats, mesh)
    return out_strats


def _create_all_options(mesh, shape, tensor_meta=None, tensor=None):
    # TODO: clean up shape / tensor_meta / tensor mess
    if tensor is not None:
        assert tensor_meta is None
        assert shape == tensor.shape
        tensor_meta = TensorMeta(tensor.shape, tensor.stride(), tensor.dtype)
    if tensor_meta is None:
        tensor_meta = _gen_tensor_meta(shape)
    # TODO: take partial into account as well?
    possible_options = [Replicate()] + [Shard(i) for i in range(len(shape))]
    all_options = list(itertools.product(*[possible_options for _ in range(mesh.ndim)]))
    strats = []
    for placement in all_options:
        spec = DTensorSpec(mesh, placement, tensor_meta=tensor_meta)
        strats.append(OpSpec(spec, input_specs=[spec], redistribute_cost=[[0.0]]))
    out_strats = OpStrategy(strats)
    out_strats = remove_invalid_configs(out_strats, mesh)
    return out_strats


@register_rule(operator.getitem)
def getitem_rule(mesh, specs):
    op_spec = specs[0]
    index = specs[1]
    strats = []
    new_inp = OpStrategy(
        [
            OpSpec(strat.output_specs[index], input_specs=strat.output_specs)
            for strat in op_spec.strategies
        ]
    )
    for strat in op_spec.strategies:
        input_specs = strat.output_specs
        output_specs = input_specs[index]
        redistribute_costs = [generate_redistribute_costs(new_inp, output_specs)]
        # TODO: fix this to take input_specs as argument
        # this will require fixing apply_sharding as well, see other TODO
        # s = OpSpec(output_specs, input_specs=input_specs)
        s = OpSpec(output_specs, input_specs=(output_specs,))
        # s.redistribute_cost = [[0.0]] * len(input_specs)
        # s.redistribute_cost[index] = redistribute_costs
        s.redistribute_cost = redistribute_costs
        strats.append(s)
    return OpStrategy(strats)


@register_rule(torch.ops.aten.view.default)
def view_rule(mesh, specs):
    # reverting https://github.com/pytorch/pytorch/pull/149764
    # as it would raise errors on some cases
    op_spec = specs[0]
    shape = specs[1]
    strats = []
    dim_map = dim_maps[torch.Tensor.view]
    rules = dim_map(op_spec, shape)
    global_shape = op_spec.shape
    in_tensor = _build_meta_tensor(op_spec.strategies[0].output_specs.tensor_meta)
    out_tensor = torch.ops.aten.view.default(in_tensor, shape)
    out_tensor_meta = _gen_tensor_meta(out_tensor)
    for strat in op_spec.strategies:
        input_specs = strat.output_specs
        input_tgt_placements, output_placements = propagate_shape_and_sharding(
            input_specs.placements, global_shape, rules, mesh.shape, strict_view=False
        )

        input_tgt_spec = DTensorSpec(
            placements=tuple(input_tgt_placements),
            mesh=mesh,
            tensor_meta=input_specs.tensor_meta,
        )
        output_spec = DTensorSpec(
            mesh=mesh,
            placements=tuple(output_placements),
            tensor_meta=out_tensor_meta,
        )

        redistribute_costs = [generate_redistribute_costs(op_spec, input_tgt_spec)]
        s = OpSpec(
            output_spec,
            input_specs=(input_tgt_spec,),
            redistribute_cost=redistribute_costs,
        )
        strats.append(s)
    return OpStrategy(strats)


@register_rule(torch.ops.aten.alias.default)
def alias_rule(mesh, specs):
    op_spec = specs[0]
    strats = []
    tensor_meta = op_spec.strategies[0].output_specs.tensor_meta
    all_ops = _create_all_options(mesh, tensor_meta.shape, tensor_meta)
    # for strat in op_spec.strategies:
    for strat in all_ops.strategies:
        input_specs = strat.output_specs
        output_specs = input_specs
        redistribute_costs = [generate_redistribute_costs(op_spec, output_specs)]
        s = OpSpec(output_specs, input_specs=(input_specs,))
        s.redistribute_cost = redistribute_costs
        strats.append(s)
    return OpStrategy(strats)


@register_rule(torch.ops.aten.unbind.int)
def unbind_rule(mesh, specs):
    op_spec = specs[0]
    dim = specs[1]
    strats = []

    banned_idxs = set()
    for i, ss in enumerate(op_spec.strategies):
        for placement in ss.output_spec.placements:
            if placement.is_shard(dim) or placement.is_partial():
                banned_idxs.add(i)
    for strat in op_spec.strategies:
        input_specs = strat.output_spec
        tensor_meta = input_specs.tensor_meta
        inp_t = _build_meta_tensor(tensor_meta)
        out_ts = inp_t.unbind(dim)
        placements = input_specs.placements
        if any(p.is_shard(dim) or p.is_partial() for p in placements):
            continue
        output_specs = tuple(
            DTensorSpec(mesh, placements, tensor_meta=_gen_tensor_meta(out_t))
            for out_t in out_ts
        )

        redistribute_costs = generate_redistribute_costs(op_spec, output_specs[0])
        for banned in banned_idxs:
            redistribute_costs[banned] = math.inf

        s = OpSpec(output_specs, input_specs=(input_specs,))
        s.redistribute_cost = [redistribute_costs]
        strats.append(s)
    return OpStrategy(strats)


@register_rule(torch.ops.aten.split_with_sizes.default)
def split_with_sizes_rule(mesh, specs):
    op_spec = specs[0]
    sizes = specs[1]
    dim = 0
    if len(specs) > 2:
        # TODO: kwargs!!!!
        dim = specs[2]
    strats = []

    banned_idxs = set()
    for i, ss in enumerate(op_spec.strategies):
        for placement in ss.output_spec.placements:
            if placement.is_shard(dim) or placement.is_partial():
                banned_idxs.add(i)
    for strat in op_spec.strategies:
        input_specs = strat.output_spec
        tensor_meta = input_specs.tensor_meta
        inp_t = _build_meta_tensor(tensor_meta)
        out_ts = inp_t.split(sizes, dim)
        placements = input_specs.placements
        if any(p.is_shard(dim) or p.is_partial() for p in placements):
            continue
        output_specs = tuple(
            DTensorSpec(mesh, placements, tensor_meta=_gen_tensor_meta(out_t))
            for out_t in out_ts
        )

        redistribute_costs = generate_redistribute_costs(op_spec, output_specs[0])
        for banned in banned_idxs:
            redistribute_costs[banned] = math.inf

        s = OpSpec(output_specs, input_specs=(input_specs,))
        s.redistribute_cost = [redistribute_costs]
        strats.append(s)
    return OpStrategy(strats)


@register_rule(torch.ops.prims.iota.default)
def iota_rule(mesh, specs):
    raise NotImplementedError("Needs hardening, only tested on a few cases")
    shape = [specs[0]]
    tensor_meta = _gen_tensor_meta(shape, dtype=torch.int64)
    placement = (Replicate(),) * mesh.ndim
    spec = DTensorSpec(mesh, placement, tensor_meta=tensor_meta)
    # return OpStrategy([OpSpec(spec, input_specs=[spec], redistribute_cost=[[0.0]])])
    return OpStrategy([OpSpec(spec, input_specs=[spec], redistribute_cost=[[0.0]])])


@register_rule(torch.ops.aten.randperm.default)
def randperm_rule(mesh, specs):
    raise NotImplementedError("Needs hardening, only tested on a few cases")
    shape = [specs[0]]
    tensor_meta = _gen_tensor_meta(shape, dtype=torch.int64)
    placement = (Replicate(),) * mesh.ndim
    spec = DTensorSpec(mesh, placement, tensor_meta=tensor_meta)
    return OpStrategy([OpSpec(spec, input_specs=[spec], redistribute_cost=[[0.0]])])


# We do a few special things for factory ops
# - use the factory rule below
# - fake that they have input schemas so the solver doesn't freak out
# - convert their sizes to 'local tensor sizes' (divide by mesh dim) during ApplySharding
TENSOR_FACTORY_OPS = [
    torch.ops.aten.zeros.default,
    torch.ops.aten.ones.default,
    torch.ops.aten.full.default,
    torch.ops.aten.empty.memory_format,
    torch.ops.aten.rand.default,
    torch.ops.aten.randn.default,
]


@register_opschema_rule(TENSOR_FACTORY_OPS)
def factory_rule(mesh, op_schema: OpSchema) -> OpStrategy:
    """
    This is an auto-parallel specific util that won't be upstreamed becuase of a UX mismatch.

    In regular DTensor programs, a user has to either call `torch.full` to get a regular tensor, or
    `torch.distributed.tensor.full` (with placements specified) to get a DTensor.

    There is no point registering a strategy in DTensor for factories like 'full' since there is no way they
    could be used by DTensor's dispatching logic.  (Note: DTensor does provide strategies for similar ops like
    'new_full' and 'full_like', the difference being there is an input tensor to trigger dispatch off of and to
    use to direct the placement options.)

    This util applies to any factory function that takes 'size' as the first argument,
    and supports Replication and Shard placements all at zero cost.
    """
    assert isinstance(op_schema.args_schema[0], (torch.Size, list))
    shape = op_schema.args_schema[0]
    x = torch.empty(shape, device="meta")
    stride = x.stride()
    dtype = torch.get_default_dtype()
    if len(op_schema.args_schema) >= 3:
        assert isinstance(op_schema.args_schema[2], torch.dtype)
        dtype = op_schema.args_schema[2]
        assert isinstance(dtype, torch.dtype), dtype

    # TODO: ensure the solver knows that it is more expensive to Replicate factory functions than shard
    # for now, put replicate last since this might encourage sharding.  (Experimentally it seemed so, but definitely
    # this is not a stable gaurantee and we should fix this properly.)
    single_mesh_dim_strategies = [[Shard(i)] for i in range(len(shape))] + [
        [Replicate()]
    ]

    """
    Expand the single_mesh_dim_strategies to full mesh dim strategies.
    see docs for `expand_to_full_mesh_op_strategy` in _tensor_ops.py in pytorch
    """
    all_mesh_dim_strategies = [single_mesh_dim_strategies] * mesh.ndim

    strategy_combs = list(itertools.product(*all_mesh_dim_strategies))

    all_strategies = []
    for strategy_comb in strategy_combs:
        spec_list = [DTensorSpec(mesh, specs) for specs in zip(*strategy_comb)]
        output_specs = spec_list[0]
        output_specs.tensor_meta = TensorMeta(shape, stride, dtype)  # type: ignore[arg-type]

        if not is_tensor_shardable(shape, output_specs):
            continue

        redistribute_cost = [
            # TODO: there shouldn't actually be a row here, since there is no input to the op and the rows correspond
            # to the inputs. However, the optimization code is not set up to tolerate input-less ops, so hack around it
            # (see "/data/users/whc/autoparallel/autoparallel/optimize_sharding.py", line 226, in walk_over_options)
            [0.0]
            * len(strategy_combs)
        ]

        # NOTE: why do we have input_specs for constructor nodes, given that they have no inputs?
        # This is because the optimizer code expects to see input_specs for all nodes, and it
        # uses the input_specs to determine the sharding of the output.  So we have to give it
        # something, even though it is in principle not needed.
        strategy = OpSpec(
            output_specs=output_specs,
            input_specs=[output_specs],
            redistribute_cost=redistribute_cost,
        )
        all_strategies.append(strategy)
    return OpStrategy(all_strategies)


# ======================================
# the following ops require meta_tensor fix


@register_opschema_rule(torch.ops.aten.native_layer_norm.default)
def native_layer_norm_rule(mesh, op_schema):
    from torch.distributed.tensor._ops._math_ops import (
        Sequence,
        normalize_to_torch_size,
    )
    from torch.distributed.tensor._ops._pointwise_ops import pointwise_strategy

    # mesh = op_schema.get_mesh_from_args()
    # args must be: input, normalized_shape, weight, bias, eps
    # for None weight and bias, their corresponding objects will
    # be None as well. layer_norm_strategy returns one OpStrategy
    # for the triple return values (out, mean, rstd).
    assert len(op_schema.args_schema) == 5
    (
        input_strategy,
        normalized_shape,
        weight_strategy,
        bias_strategy,
        _,
    ) = op_schema.args_schema

    # the current layer norm implementation requires that all
    # input DTensor's sharding must be in form of OpStrategy
    assert isinstance(input_strategy, OpStrategy)
    assert isinstance(normalized_shape, (int, Sequence, torch.Size))
    normalized_size = normalize_to_torch_size(normalized_shape)

    input_ndim = input_strategy.ndim
    axis = input_ndim - len(normalized_size)

    output_strategy = pointwise_strategy(op_schema, linearity=False)

    # now let's remove the cases that are invalid, as they require
    # reduction on a sharded dimension
    kept = []
    for strategy in output_strategy.strategies:
        is_valid = True
        for plc in strategy.input_specs[0].placements:
            if plc.is_shard() and plc.dim >= axis:
                is_valid = False
                break
        if is_valid:
            output_spec = strategy.output_specs
            input_spec = strategy.input_specs[0]
            output_spec.tensor_meta = input_spec.tensor_meta
            assert output_spec.tensor_meta is not None
            mesh = strategy.mesh
            # the output spec is the same as input spec
            shape = input_spec.tensor_meta.shape[:axis] + (1,) * len(normalized_size)
            mean_std_tgt_spec = DTensorSpec(
                mesh=mesh,
                placements=output_spec.placements,
                tensor_meta=_gen_tensor_meta(shape),
            )
            output_target_spec = (
                output_spec,
                mean_std_tgt_spec,
                mean_std_tgt_spec,
            )
            if len(output_target_spec) == 1:
                output_target_spec = output_target_spec[0]
            strategy.output_specs = output_target_spec
            kept.append(strategy)

    return OpStrategy(kept)


@register_opschema_rule(torch.ops.aten.native_layer_norm_backward.default)
def native_layer_norm_backward_rule(mesh, op_schema):
    from torch.distributed.tensor._ops._math_ops import (
        Sequence,
        normalize_to_torch_size,
    )
    from torch.distributed.tensor._ops._pointwise_ops import pointwise_strategy

    assert len(op_schema.args_schema) == 8
    (
        grad_out_strategy,
        input_strategy,
        normalized_shape,
        mean_strategy,
        rstd_strategy,
        weight_strategy,
        bias_strategy,
        _,
    ) = op_schema.args_schema

    assert isinstance(input_strategy, OpStrategy)
    assert isinstance(normalized_shape, (int, Sequence, torch.Size))
    normalized_size = normalize_to_torch_size(normalized_shape)

    input_ndim = input_strategy.ndim
    axis = input_ndim - len(normalized_size)

    output_strategy = pointwise_strategy(op_schema, linearity=False)

    # now let's remove the cases that are invalid, as they require
    # reduction on a sharded dimension
    kept = []
    for strategy in output_strategy.strategies:
        is_valid = True
        input_spec = strategy.input_specs[1]
        for plc in input_spec.placements:
            if plc.is_shard() and plc.dim >= axis:
                is_valid = False
                break
        if is_valid:
            mesh = strategy.mesh
            grad_input_spec = DTensorSpec(
                mesh=mesh,
                placements=strategy.output_specs.placements,
                tensor_meta=strategy.output_specs.tensor_meta,
            )
            weight_spec = strategy.input_specs[4]
            bias_spec = strategy.input_specs[5]
            grad_input_spec.tensor_meta = input_spec.tensor_meta
            assert grad_input_spec.tensor_meta is not None
            weight_tgt_spec = DTensorSpec(
                mesh=mesh,
                placements=weight_spec.placements,
                tensor_meta=weight_spec.tensor_meta,
            )
            bias_tgt_spec = DTensorSpec(
                mesh=mesh,
                placements=bias_spec.placements,
                tensor_meta=bias_spec.tensor_meta,
            )
            output_target_spec = (
                grad_input_spec,
                weight_tgt_spec,
                bias_tgt_spec,
            )
            if len(output_target_spec) == 1:
                output_target_spec = output_target_spec[0]
            strategy.output_specs = output_target_spec
            kept.append(strategy)

    return OpStrategy(kept)


@register_opschema_rule(
    [
        torch.ops.prims.convert_element_type.default,
        torch.ops.autoparallel.dtype_cast.default,
    ]
)
def convert_element_type_rule(mesh, op_schema):
    from torch.distributed.tensor._ops._tensor_ops import (
        propagate_single_input_strategy,
    )

    out_strat = propagate_single_input_strategy(op_schema)
    return out_strat


@register_opschema_rule(torch.ops.aten.split.Tensor)
def split_rule(mesh, op_schema):
    strat = op_schema.args_schema
    op = torch.ops.aten.split.Tensor
    from torch.distributed.tensor._ops._tensor_ops import split_rule

    res = []
    oo = []
    for i, ss in enumerate(strat[0].strategies):
        ispec = ss.input_specs[0]
        assert ss.output_spec == ispec
        o = split_rule(OpSchema(op, (ispec, strat[1], strat[2]), {}))
        # res.append(o)
        oo.append(o)
        if o.output_spec is not None:
            s = OpSpec(o.output_spec, input_specs=(ispec,))
            s.redistribute_cost = [[math.inf] * len(ss.redistribute_cost[0])]
            # s.redistribute_cost = [[0.0] * len(ss.redistribute_cost[0])]
            s.redistribute_cost[0][i] = 0.0
            res.append(s)

    out_strat = OpStrategy(res)
    return out_strat


@register_opschema_rule(torch.ops.aten._unsafe_index.Tensor)
def _unsafe_index_rule(mesh, op_schema):
    raise NotImplementedError()


@register_opschema_rule(torch.ops.aten.index.Tensor)
def index_rule(mesh, op_schema):
    raise NotImplementedError("Needs hardening, only tested on a few cases")
    strat = op_schema.args_schema
    specs = strat  # TODO: clean this up
    res = []
    idxs_placements = [(Replicate(), Replicate()), (Shard(0), Replicate())]
    if strat[1].childs[0] is None:
        idxs_placements = idxs_placements[:1]
    else:
        idxs_placements = idxs_placements[1:]
    # TODO: this is a nasty hack and won't work for most of the cases
    for i, ss in enumerate(strat[0].strategies):
        for plt in idxs_placements:
            ispec = ss.input_specs[0]
            ospec = DTensorSpec(mesh=mesh, placements=ispec.placements)
            assert ss.output_spec == ispec
            idxs_strats = [
                DTensorSpec(mesh, placements=plt)
                for x in strat[1].childs
                if x is not None
            ]
            if len(idxs_strats) == 2:
                # TODO: VERY NASTY HACK
                idxs_strats[1] = DTensorSpec(
                    mesh, placements=(Replicate(), Replicate())
                )
            kspc = [x for x in strat[1].childs if x is not None]
            s = OpSpec(output_specs=ospec, input_specs=[ispec] + idxs_strats)

            redistribute_costs = [generate_redistribute_costs(specs[0], ospec),] + [
                generate_redistribute_costs(kk, idxs_strat)
                for kk, idxs_strat in zip(kspc, idxs_strats)
            ]
            s.redistribute_cost = redistribute_costs

            res.append(s)
    out_strat = OpStrategy(res)
    return out_strat


def sdpa_rule(op, mesh, op_schema):
    out_strat = get_op_strategy(op, op_schema)
    # remove wrong context-parallel strategy
    # https://github.com/pytorch/pytorch/pull/131351#discussion_r1716164659
    new_strats = []
    for ss in out_strat.strategies:
        if (
            torch.distributed.tensor.placement_types.Shard(2)
            not in ss.input_specs[0].placements
        ):
            new_strats.append(ss)
    out_strat.strategies = new_strats
    return out_strat


@register_opschema_rule(torch.ops.aten._scaled_dot_product_efficient_attention.default)
def _(mesh, op_schema):
    op = torch.ops.aten._scaled_dot_product_efficient_attention.default
    return sdpa_rule(op, mesh, op_schema)


@register_opschema_rule(torch.ops.aten._scaled_dot_product_flash_attention.default)
def _(mesh, op_schema):
    op = torch.ops.aten._scaled_dot_product_flash_attention.default
    return sdpa_rule(op, mesh, op_schema)


@register_opschema_rule(
    torch.ops.aten._scaled_dot_product_flash_attention_backward.default
)
def _(mesh, op_schema):
    op = torch.ops.aten._scaled_dot_product_flash_attention_backward.default
    return sdpa_rule(op, mesh, op_schema)


<<<<<<< HEAD
=======
@register_opschema_rule(
    torch.ops.aten._scaled_dot_product_efficient_attention_backward.default
)
def _(mesh, op_schema):
    op = torch.ops.aten._scaled_dot_product_efficient_attention_backward.default
    return sdpa_rule(op, mesh, op_schema)


>>>>>>> a8f435c5
@register_opschema_rule(torch.ops.aten.reshape.default)
def reshape_rule(mesh, op_schema):
    op = torch.ops.aten.reshape.default
    out_strat = get_op_strategy(op, op_schema)
    if mesh.ndim == 1:
        # remove duplicate strategy
        # TODO: hack, fixme
        if len(out_strat.strategies) > 2 and str(out_strat.strategies[2]) == str(
            out_strat.strategies[0]
        ):
            print("removing")
            out_strat.strategies.pop(2)
    return out_strat


@register_opschema_rule(torch.ops.aten.expand.default)
def expand_rule(mesh, op_schema_):
    op = torch.ops.aten.expand.default
    from torch._subclasses.fake_tensor import unset_fake_temporarily

    with unset_fake_temporarily():
        op_schema = copy.deepcopy(op_schema_)
    input_strat = op_schema.args_schema[0]
    orig_shape = input_strat.strategies[0].output_specs.tensor_meta.shape
    dest_shape = op_schema.args_schema[1]
    expand_dim = [
        i
        for i, (s1, s2) in enumerate(zip(orig_shape, dest_shape))
        if s1 == 1 and s2 != s1
    ]
    if len(expand_dim) != 1:
        assert len(expand_dim) == 0
        return get_op_strategy(op, op_schema)
    assert len(expand_dim) == 1, f"{expand_dim}"
    expand_dim = expand_dim[0]
    to_remove = []
    for i, ss in enumerate(input_strat.strategies):
        for plc in ss.output_spec.placements:
            if plc.is_shard(expand_dim):
                # need to remove this and add back afterwards
                to_remove.append(i)
                break

    removed = []
    for i in reversed(to_remove):
        removed.append(input_strat.strategies.pop(i))
    out_strat = get_op_strategy(op, op_schema)
    for i, ss in enumerate(out_strat.strategies):
        for remov in to_remove:
            ss.redistribute_cost[0].insert(remov, math.inf)
    return out_strat


@register_opschema_rule(torch.ops.aten.einsum.default)
def einsum_rule(mesh, op_schema):
    from torch.distributed.tensor._op_schema import TupleStrategy
    from torch.distributed.tensor._ops._matrix_ops import _mm_like_strategy

    mm_equation, mat_strategy = op_schema.args_schema
    assert isinstance(mm_equation, str)
    assert isinstance(mat_strategy, TupleStrategy)

    assert len(mat_strategy.children) == 2, "Only two args to einsum supported for now"

    self_strategy, mat2_strategy = mat_strategy.children

    # dispatch to mm_like_strategy
    new_op_schema = OpSchema(
        torch.ops.aten.einsum.default,
        args_schema=(self_strategy, mat2_strategy),
        kwargs_schema={},
    )
    return _mm_like_strategy(mm_equation, mesh, new_op_schema)<|MERGE_RESOLUTION|>--- conflicted
+++ resolved
@@ -702,8 +702,6 @@
     return sdpa_rule(op, mesh, op_schema)
 
 
-<<<<<<< HEAD
-=======
 @register_opschema_rule(
     torch.ops.aten._scaled_dot_product_efficient_attention_backward.default
 )
@@ -712,7 +710,6 @@
     return sdpa_rule(op, mesh, op_schema)
 
 
->>>>>>> a8f435c5
 @register_opschema_rule(torch.ops.aten.reshape.default)
 def reshape_rule(mesh, op_schema):
     op = torch.ops.aten.reshape.default
