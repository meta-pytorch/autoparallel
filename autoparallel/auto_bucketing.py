# Copyright (c) Facebook, Inc. and its affiliates. All rights reserved.
#
# This source code is licensed under the BSD license found in the
# LICENSE file in the root directory of this source tree.

from functools import partial

import torch
from torch._inductor.fx_passes.overlap_scheduling import schedule_overlap_bucketing

from .autobucketing_util import bucket_func, bucket_plan, bucket_utils, reorder


class simplefsdp_autobucketing_config:
    """
    Config for simplefsdp's autobucketing pass, which by default would give good performance.
    To make the results tunable, we expose the following parameters:
    - relax_ratio: relax comp time to include more comm in one bucket
                with this config, comp is updated as comp * (1 + relax_ratio)
    - peak_memory_offset: relax peak_memory to include more comm in one bucket
                with this config, peak_memory is updated as (peak_memory + peak_memory_offset)
    - load_cache: set to True to load cache from save_estimation_path
    - enable_bucket_ir: set to True to bucket all_gather/reduce_scatter
    - enable_reorder_ir: set to True to reorder all_gather/reduce_satter
    - calibrate_number: number of samples to calibrate during comm estimation
    """

    relax_ratio = 0
    peak_memory_offset = 0
    load_cache = False
    save_estimation_path = "/mnt/mffuse/cache_ruisi/estimation_mast.pkl"
    enable_bucket_ir = True
    enable_reorder_ir = True
    calibrate_number = 40


def simple_fsdp_autobucketing_reordering_pass(
    snodes: list["torch._inductor.scheduler.BaseSchedulerNode"],
    configs: "simplefsdp_autobucketing_config",
) -> list["torch._inductor.scheduler.BaseSchedulerNode"]:
    scheduler = snodes[0].scheduler
    bucketable_nodes = bucket_utils.get_bucketable_ir_nodes(
        snodes, scheduler.name_to_fused_node, scheduler.name_to_buf
    )

    assert (
        not torch._inductor.config.allow_buffer_reuse
    ), "bucketing algorithm requires torch._inductor.config.allow_buffer_reuse to be False"

    if configs.enable_bucket_ir:
        all_gather_plan, reduce_scatter_plan = bucket_plan.get_simplefsdp_auto_plan(
            scheduler,
            snodes,
            scheduler.name_to_buf,
            scheduler.name_to_fused_node,
            bucketable_nodes,
            configs,
        )

        snodes = bucket_func.bucket_fsdp_all_gather_with_plan(
            scheduler,
            snodes,
            scheduler.name_to_buf,
            scheduler.name_to_fused_node,
            all_gather_plan,
            bucketable_nodes,
        )
        if len(reduce_scatter_plan) > 0:
            snodes = bucket_func.bucket_fsdp_reduce_scatter_with_plan(
                scheduler,
                snodes,
                scheduler.name_to_buf,
                scheduler.name_to_fused_node,
                reduce_scatter_plan,
                bucketable_nodes,
            )

    if configs.enable_reorder_ir:
        print("Reorder scheduler nodes with autobucketing algroithm")
        node_length = len(snodes)
        snodes = reorder.reorder_all_gather(
            snodes, bucketable_nodes, all_gather_before_last_wait=False
        )
        assert node_length == len(
            snodes
        ), f"Missed nodes in reordering all gather: expected {node_length}, but got {len(snodes)}"
        snodes = reorder.reorder_reduce_scatter(snodes, bucketable_nodes)
        assert node_length == len(
            snodes
        ), f"Missed nodes in reordering reduce scatter: expected {node_length}, but got {len(snodes)}"

    return snodes


class aten_autobucketing_config:
    """
    Config for aten level autobucketing pass from stacked PR: https://github.com/pytorch/pytorch/pull/163960
    - max_in_flight_gb: maximum GB of concurrent collective data
    - compute_overlap_multipler: scale factor for compute time used to hide collectives
    - max_coll_distance: maximum node distance for overlap consideration
    """

    max_in_flight_gb = 2.0
    compute_overlap_multipler = 1.0
    max_coll_distance = 100
    custom_runtime_estimation = None
    max_compute_pre_fetch = 5
    collective_bucketing = False
    save_trace = True
    _counter = 0


def aten_autobucketing_reordering_pass(
    gm: torch.fx.Graph, configs: "aten_autobucketing_config"
) -> torch.fx.GraphModule:
    new_gm = schedule_overlap_bucketing(
        gm.owning_module,
        collective_bucketing=configs.collective_bucketing,
        max_compute_pre_fetch=configs.max_compute_pre_fetch,
        custom_runtime_estimation=configs.custom_runtime_estimation,
        compute_overlap_multipler=configs.compute_overlap_multipler,
        max_in_flight_gb=configs.max_in_flight_gb,
        max_coll_distance=configs.max_coll_distance,
    )
<<<<<<< HEAD
    new_gm.recompile()

    if configs.save_trace:
        from autoparallel.debug_helpers import create_execution_trace

        assert configs.custom_runtime_estimation is not None

        create_execution_trace(
            new_gm,
            configs.custom_runtime_estimation,
            f"fake_trace_{configs._counter}.json",
        )
        configs._counter += 1
    return new_gm
=======


def configure_inductor_for_autobucketing(mode: str = "aten"):
    # allow configuring inductor comms optimizations from torchtitan commandline
    if mode == "aten":
        torch._inductor.config.aten_distributed_optimizations.enable_overlap_scheduling = (
            True
        )
        torch._inductor.config.aten_distributed_optimizations.collective_bucketing = (
            True
        )
        torch._inductor.config.aten_distributed_optimizations.insert_overlap_deps = True
        torch._inductor.config.aten_distributed_optimizations.max_compute_pre_fetch = 10
    elif mode == "inductor":
        from autoparallel.auto_bucketing import (
            simple_fsdp_autobucketing_reordering_pass,
            simplefsdp_autobucketing_config,
        )

        torch._inductor.config.allow_buffer_reuse = False
        torch._inductor.config.reorder_for_peak_memory = False
        torch._inductor.config.reorder_for_compute_comm_overlap = True
        simplefsdp_autobucketing_config.calibrate_number = 5
        simplefsdp_autobucketing_config.save_estimation_path = "./estimation_mast.pkl"
        simple_fsdp_autobucketing_reordering_pass = partial(
            simple_fsdp_autobucketing_reordering_pass,
            configs=simplefsdp_autobucketing_config,  # type: ignore
        )
        torch._inductor.config.reorder_for_compute_comm_overlap_passes = [
            simple_fsdp_autobucketing_reordering_pass
        ]
    elif mode == "none":
        torch._inductor.config.reorder_for_peak_memory = False
        torch._inductor.config.reorder_for_compute_comm_overlap = False
    else:
        raise ValueError(f"Unknown comms bucket reorder strategy: {mode}")
>>>>>>> 14366af6
<|MERGE_RESOLUTION|>--- conflicted
+++ resolved
@@ -122,7 +122,6 @@
         max_in_flight_gb=configs.max_in_flight_gb,
         max_coll_distance=configs.max_coll_distance,
     )
-<<<<<<< HEAD
     new_gm.recompile()
 
     if configs.save_trace:
@@ -137,7 +136,6 @@
         )
         configs._counter += 1
     return new_gm
-=======
 
 
 def configure_inductor_for_autobucketing(mode: str = "aten"):
@@ -173,5 +171,4 @@
         torch._inductor.config.reorder_for_peak_memory = False
         torch._inductor.config.reorder_for_compute_comm_overlap = False
     else:
-        raise ValueError(f"Unknown comms bucket reorder strategy: {mode}")
->>>>>>> 14366af6
+        raise ValueError(f"Unknown comms bucket reorder strategy: {mode}")