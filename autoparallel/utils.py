# Copyright (c) Facebook, Inc. and its affiliates. All rights reserved.
#
# This source code is licensed under the BSD license found in the
# LICENSE file in the root directory of this source tree.

import torch
from torch.distributed._tensor.placement_types import Placement, TensorMeta
from torch.distributed.device_mesh import _get_device_handle
from torch.distributed.tensor._dtensor_spec import DTensorSpec
from torch.distributed.tensor._op_schema import (
    OpSchema,
    OpSpec,
    OpStrategy,
    TupleStrategy,
)
from torch.distributed.tensor._ops.utils import generate_redistribute_costs
from torch.distributed.tensor.placement_types import Replicate
from torch.utils._pytree import tree_flatten, tree_map_only

from .dtensor_util import get_op_strategy, with_implicit_strategies
from .propagation_rules import (
    TENSOR_FACTORY_OPS,
    _op_partial_rules,
    _op_rules,
    remove_invalid_configs,
)


def _get_meta_tensors_for_op(op, user_args, user_kwargs):
    out_t = op(*user_args, **user_kwargs)

    if isinstance(out_t, torch.Tensor):
        out_tensor_meta = TensorMeta(out_t.shape, out_t.stride(), out_t.dtype)
    else:
        out_tensor_meta = tree_map_only(
            torch.Tensor, lambda x: TensorMeta(x.shape, x.stride(), x.dtype), out_t
        )

    input_tensor_metas = tree_flatten(user_args)[0]
    input_tensor_metas = tree_map_only(
        torch.Tensor,
        lambda x: TensorMeta(x.shape, x.stride(), x.dtype),
        input_tensor_metas,
    )
    input_tensor_metas = tuple(
        x for x in input_tensor_metas if isinstance(x, TensorMeta)
    )
    return out_tensor_meta, input_tensor_metas


def propagate_tensor_meta(op, user_args, user_kwargs, out_strat):
    new_tensor_meta, tensor_metas = _get_meta_tensors_for_op(op, user_args, user_kwargs)

    for strat in out_strat.strategies:
        if isinstance(new_tensor_meta, TensorMeta):
            strat.output_spec.tensor_meta = new_tensor_meta
        else:
            # This is basically trying to workaround this behavior of DTensor
            # https://github.com/pytorch/pytorch/pull/159205#issuecomment-3121562920
            # would be good to have changed in main
            new_output_specs = []
            mesh = strat.mesh
            for ospec, tm in zip(strat.output_specs, new_tensor_meta):
                # replace None with Replicate() in the output_spec
                # as this is done by default but somewhere further
                # down the line in DTensor
                if ospec is None and isinstance(tm, TensorMeta):
                    ospec = DTensorSpec(
                        mesh=mesh, placements=(Replicate(),) * mesh.ndim
                    )
                new_output_specs.append(ospec)
            strat.output_specs = tuple(new_output_specs)

            for ospec, tm in zip(strat.output_specs, new_tensor_meta):
                if ospec is not None:
                    if ospec.tensor_meta != tm:
                        # This is overcoming some limitations of the lack of
                        # tensor_meta for sdpa which returns None
                        # we should just fix this all across the board
                        if ospec.tensor_meta is None:
                            ospec.tensor_meta = tm
                        else:
                            assert tm is None
        if strat.input_specs is None:
<<<<<<< HEAD
            # TODO: this should be cleaned up
=======
>>>>>>> fcc91a56

            supported_ops = {
                torch.ops.prims.convert_element_type.default,
                torch.ops.aten.clone.default,
                torch.ops.aten.slice.Tensor,
            }
            assert op in supported_ops, (
                f"{op} strategy doesn't have input_specs, only harcoded "
                "{supported_ops} for now"
            )
            strat.input_specs = (strat.output_specs,)
            assert strat.redistribute_cost is None
<<<<<<< HEAD
        # TODO: this invariant wrt factory ops is something I believe
        # I'll keep for the solver, so we need to have some consistency here
        # i.e., even though factory ops don't have inputs, we do put an
        # input spec for it which is equal to the output spec
        if op not in TENSOR_FACTORY_OPS:
            assert len(tensor_metas) == len(
                strat.input_specs
            ), f"{op}, {len(tensor_metas)}, {len(strat.input_specs)}"
=======
        # NOTE: this invariant wrt factory ops is something I believe
        # I'll keep for the solver, so we need to have some consistency here
        # i.e., even though factory ops don't have inputs, we do put an
        # input spec for it which is equal to the output spec
        if op in TENSOR_FACTORY_OPS:
            assert len(tensor_metas) == 0, f"{op}, {len(tensor_metas)}"
            assert len(strat.input_specs) == 1, f"{op}, {len(strat.input_specs)}"
        else:
            assert len(tensor_metas) == len(
                strat.input_specs
            ), f"{op}, {len(tensor_metas)}, {len(strat.input_specs)}"

>>>>>>> fcc91a56
        for tm, ispec in zip(tensor_metas, strat.input_specs):
            if ispec.tensor_meta is None:
                ispec.tensor_meta = tm


def fill_missing_redistribute_cost(op, specs, out_strat):
    for strat in out_strat.strategies:
        # TODO: check me
        if strat.redistribute_cost is None:
            # TODO: the torch.ops.aten.slice.Tensor is wrong here and in the input_spec!!!!!
            handled_ops = {
                torch.ops.aten.ones_like.default,
                torch.ops.aten.full_like.default,
                torch.ops.aten.empty_like.default,
                torch.ops.prims.convert_element_type.default,
                torch.ops.aten.slice.Tensor,
            }
            assert op in handled_ops, f"got {op}, supported ops here are {handled_ops}"
            # assert len(specs) == 1, f"Expected len(specs) == 1, got {len(specs)}"
            redistribute_costs = [
                generate_redistribute_costs(specs[0], strat.output_spec)
            ]
            strat.redistribute_cost = redistribute_costs


def keep_unique_configs(op_strat: OpStrategy) -> OpStrategy:
    added = set()
    filtered_strats = []
    for strat in op_strat.strategies:
        input_specs = strat.input_specs
        output_specs = strat.output_specs
        if isinstance(input_specs, list):
            input_specs = tuple(input_specs)
        if isinstance(output_specs, list):
            output_specs = tuple(output_specs)
        key = (input_specs, output_specs)
        if key in added:
            continue

        added.add(key)
        filtered_strats.append(strat)
    return OpStrategy(filtered_strats)


def get_placement_options(mesh, op, specs, user_args, user_kwargs):
    # print(op)

    if op in _op_rules:
        out_strat = _op_rules[op](mesh, specs)
        out_strat = remove_invalid_configs(out_strat, mesh)
        out_strat = keep_unique_configs(out_strat)
        return out_strat

    strat = []
    for spec in specs:
        if isinstance(spec, OpStrategy):
            strat.append(spec)
        elif (
            isinstance(spec, list)
            and len(spec) > 0
            and any(isinstance(x, OpStrategy) for x in spec)
        ):
            strat.append(TupleStrategy(spec))
        else:
            strat.append(spec)
    strat = tuple(strat)

    op_schema = OpSchema(op, strat, {})

    if op in _op_partial_rules:
        out_strat = _op_partial_rules[op](mesh, op_schema)
    else:
        with with_implicit_strategies():
            out_strat = get_op_strategy(op, op_schema)

    propagate_tensor_meta(op, user_args, user_kwargs, out_strat)
    fill_missing_redistribute_cost(op, specs, out_strat)
    out_strat = remove_invalid_configs(out_strat, mesh)
    out_strat = keep_unique_configs(out_strat)

    return out_strat


def get_local_map_placement_option(
    mesh,
    specs,
    user_args,
    output_val,
    in_placements,
    out_placements,
):
    in_specs = []
    for example, placement in zip(user_args, in_placements):
        if placement is None:
            # not a dtensor
            assert False, "Not sure how to create DTensorSpec for this input"

        in_specs.append(
            DTensorSpec(
                mesh=mesh,
                placements=placement,
                tensor_meta=TensorMeta(
                    shape=example.shape,
                    stride=example.stride(),
                    dtype=example.dtype,
                ),
            )
        )

    out_specs = []
    assert isinstance(output_val, (torch.Tensor, list, tuple))
    outs = output_val if isinstance(output_val, (list, tuple)) else [output_val]
    for example, placement in zip(outs, out_placements):
        if placement is None:
            # not a dtensor
            assert False, "Not sure how to create DTensorSpec for this output"
        elif isinstance(placement, Placement):
            placement = [placement]

        assert isinstance(placement, (list, tuple)), "Not implemented"
        out_specs.append(
            DTensorSpec(
                mesh=mesh,
                placements=placement,
                tensor_meta=TensorMeta(
                    shape=example.shape,
                    stride=example.stride(),
                    dtype=example.dtype,
                ),
            )
        )

    if len(out_specs) == 1:
        out_specs = out_specs[0]

    redistribute_costs = []
    for user_strategy, input_spec in zip(specs, in_specs):
        costs = generate_redistribute_costs(user_strategy, input_spec)
        redistribute_costs.append(costs)

    return OpStrategy(
        [
            OpSpec(
                output_specs=out_specs,
                input_specs=in_specs,
                redistribute_cost=redistribute_costs,
            )
        ]
    )


def _get_device_from_mesh(mesh):
    if mesh.device_type == "cpu":
        return torch.device("cpu")
    device_handle = _get_device_handle(mesh.device_type)
    return torch.device(mesh.device_type, device_handle.current_device())<|MERGE_RESOLUTION|>--- conflicted
+++ resolved
@@ -82,10 +82,6 @@
                         else:
                             assert tm is None
         if strat.input_specs is None:
-<<<<<<< HEAD
-            # TODO: this should be cleaned up
-=======
->>>>>>> fcc91a56
 
             supported_ops = {
                 torch.ops.prims.convert_element_type.default,
@@ -98,16 +94,6 @@
             )
             strat.input_specs = (strat.output_specs,)
             assert strat.redistribute_cost is None
-<<<<<<< HEAD
-        # TODO: this invariant wrt factory ops is something I believe
-        # I'll keep for the solver, so we need to have some consistency here
-        # i.e., even though factory ops don't have inputs, we do put an
-        # input spec for it which is equal to the output spec
-        if op not in TENSOR_FACTORY_OPS:
-            assert len(tensor_metas) == len(
-                strat.input_specs
-            ), f"{op}, {len(tensor_metas)}, {len(strat.input_specs)}"
-=======
         # NOTE: this invariant wrt factory ops is something I believe
         # I'll keep for the solver, so we need to have some consistency here
         # i.e., even though factory ops don't have inputs, we do put an
@@ -120,7 +106,6 @@
                 strat.input_specs
             ), f"{op}, {len(tensor_metas)}, {len(strat.input_specs)}"
 
->>>>>>> fcc91a56
         for tm, ispec in zip(tensor_metas, strat.input_specs):
             if ispec.tensor_meta is None:
                 ispec.tensor_meta = tm
