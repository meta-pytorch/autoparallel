# Copyright (c) Facebook, Inc. and its affiliates. All rights reserved.
#
# This source code is licensed under the BSD license found in the
# LICENSE file in the root directory of this source tree.

import torch
from torch.distributed._tensor.placement_types import Placement, TensorMeta
from torch.distributed.device_mesh import _get_device_handle
from torch.distributed.tensor._dtensor_spec import DTensorSpec
from torch.distributed.tensor._op_schema import (
    OpSchema,
    OpSpec,
    OpStrategy,
    TupleStrategy,
)
from torch.distributed.tensor._ops.utils import generate_redistribute_costs
from torch.distributed.tensor.placement_types import Replicate
from torch.utils._pytree import tree_flatten, tree_map_only

from .dtensor_util import get_op_strategy
from .propagation_rules import (
    TENSOR_FACTORY_OPS,
    _op_partial_rules,
    _op_rules,
    remove_invalid_configs,
)


def _get_meta_tensors_for_op(op, user_args, user_kwargs, fake_mode):
    with fake_mode:
        out_t = op(*user_args, **user_kwargs)

    if isinstance(out_t, torch.Tensor):
        out_tensor_meta = TensorMeta(out_t.shape, out_t.stride(), out_t.dtype)
    else:
        out_tensor_meta = tree_map_only(
            torch.Tensor, lambda x: TensorMeta(x.shape, x.stride(), x.dtype), out_t
        )

    input_tensor_metas = tree_flatten(user_args)[0]
    input_tensor_metas = tree_map_only(
        torch.Tensor,
        lambda x: TensorMeta(x.shape, x.stride(), x.dtype),
        input_tensor_metas,
    )
    input_tensor_metas = tuple(
        x for x in input_tensor_metas if isinstance(x, TensorMeta)
    )
    return out_tensor_meta, input_tensor_metas


def propagate_tensor_meta(op, user_args, user_kwargs, out_strat, fake_mode):
    new_tensor_meta, tensor_metas = _get_meta_tensors_for_op(
        op, user_args, user_kwargs, fake_mode
    )

    for strat in out_strat.strategies:
        if isinstance(new_tensor_meta, TensorMeta):
            strat.output_spec.tensor_meta = new_tensor_meta
        else:
            # This is basically trying to workaround this behavior of DTensor
            # https://github.com/pytorch/pytorch/pull/159205#issuecomment-3121562920
            # would be good to have changed in main
            new_output_specs = []
            mesh = strat.mesh
            for ospec, tm in zip(strat.output_specs, new_tensor_meta):
                # replace None with Replicate() in the output_spec
                # as this is done by default but somewhere further
                # down the line in DTensor
                if ospec is None and isinstance(tm, TensorMeta):
                    ospec = DTensorSpec(
                        mesh=mesh, placements=(Replicate(),) * mesh.ndim
                    )
                new_output_specs.append(ospec)
            strat.output_specs = tuple(new_output_specs)

            for ospec, tm in zip(strat.output_specs, new_tensor_meta):
                if ospec is not None:
                    if ospec.tensor_meta != tm:
                        # This is overcoming some limitations of the lack of
                        # tensor_meta for sdpa which returns None
                        # we should just fix this all across the board
                        if ospec.tensor_meta is None:
                            ospec.tensor_meta = tm
                        else:
                            assert tm is None
        if strat.input_specs is None:
            # TODO: this should be cleaned up

            supported_ops = {
                torch.ops.prims.convert_element_type.default,
                torch.ops.aten.clone.default,
                torch.ops.aten.slice.Tensor,
            }
            assert op in supported_ops, (
                f"{op} strategy doesn't have input_specs, only harcoded "
                "{supported_ops} for now"
            )
            strat.input_specs = (strat.output_specs,)
            assert strat.redistribute_cost is None
        # TODO: this invariant wrt factory ops is something I believe
        # I'll keep for the solver, so we need to have some consistency here
        # i.e., even though factory ops don't have inputs, we do put an
        # input spec for it which is equal to the output spec
        if op not in TENSOR_FACTORY_OPS:
            assert len(tensor_metas) == len(
                strat.input_specs
            ), f"{op}, {len(tensor_metas)}, {len(strat.input_specs)}"
        for tm, ispec in zip(tensor_metas, strat.input_specs):
            if ispec.tensor_meta is None:
                ispec.tensor_meta = tm


def fill_missing_redistribute_cost(op, specs, out_strat):
    for strat in out_strat.strategies:
        # TODO: check me
        if strat.redistribute_cost is None:
            # TODO: the torch.ops.aten.slice.Tensor is wrong here and in the input_spec!!!!!
            handled_ops = {
                torch.ops.aten.ones_like.default,
                torch.ops.aten.full_like.default,
                torch.ops.aten.empty_like.default,
                torch.ops.prims.convert_element_type.default,
                torch.ops.aten.slice.Tensor,
            }
            assert op in handled_ops, f"got {op}, supported ops here are {handled_ops}"
            # assert len(specs) == 1, f"Expected len(specs) == 1, got {len(specs)}"
            redistribute_costs = [
                generate_redistribute_costs(specs[0], strat.output_spec)
            ]
            strat.redistribute_cost = redistribute_costs


<<<<<<< HEAD
def _generate_dummy_strategy(
    mesh, op, user_args, user_kwargs, input_strategies, fake_mode
):
    from torch.distributed.tensor._dtensor_spec import DTensorSpec
    from torch.distributed.tensor._op_schema import OpSpec
    from torch.distributed.tensor.placement_types import Replicate

    placements = (Replicate(),) * mesh.ndim

    out_tensor_meta, input_tensor_metas = _get_meta_tensors_for_op(
        op, user_args, user_kwargs, fake_mode
    )

    input_specs = [
        DTensorSpec(mesh=mesh, placements=placements, tensor_meta=tm)
        for tm in input_tensor_metas
    ]
    if isinstance(out_tensor_meta, TensorMeta):
        output_spec = DTensorSpec(
            mesh=mesh, placements=placements, tensor_meta=out_tensor_meta
        )
    else:
        output_spec = tuple(
            DTensorSpec(mesh=mesh, placements=placements, tensor_meta=tm)
            for tm in out_tensor_meta
        )

    out_strat = OpSpec(output_specs=output_spec, input_specs=input_specs)
    num_input_args = len(input_tensor_metas)
    input_strategies_flat = [
        x for x in tree_flatten(input_strategies)[0] if isinstance(x, OpStrategy)
    ]
    assert num_input_args == len(
        input_strategies_flat
    ), f"{op}, {num_input_args}, {len(input_strategies_flat)}"
    redistribute_cost = [
        generate_redistribute_costs(input_strategies_flat[i], input_specs[i])
        for i in range(num_input_args)
    ]
    out_strat.redistribute_cost = redistribute_cost

    assert len(out_strat.redistribute_cost) == num_input_args
    out_strat = OpStrategy([out_strat])
    return out_strat


def keep_unique_configs(op_strat):
=======
def keep_unique_configs(op_strat: OpStrategy) -> OpStrategy:
>>>>>>> c170a513
    added = set()
    filtered_strats = []
    for strat in op_strat.strategies:
        input_specs = strat.input_specs
        output_specs = strat.output_specs
        if isinstance(input_specs, list):
            input_specs = tuple(input_specs)
        if isinstance(output_specs, list):
            output_specs = tuple(output_specs)
        key = (input_specs, output_specs)
        if key in added:
            continue

        added.add(key)
        filtered_strats.append(strat)
    return OpStrategy(filtered_strats)


<<<<<<< HEAD
def get_placement_options(mesh, op, specs, user_args, user_kwargs, fake_mode):
=======
def get_placement_options(mesh, op, specs, user_args, user_kwargs):
>>>>>>> c170a513
    # print(op)

    if op in _op_rules:
        out_strat = _op_rules[op](mesh, specs)
        out_strat = remove_invalid_configs(out_strat, mesh)
        out_strat = keep_unique_configs(out_strat)
        return out_strat

    strat = []
    for spec in specs:
        if isinstance(spec, OpStrategy):
            strat.append(spec)
        elif (
            isinstance(spec, list)
            and len(spec) > 0
            and any(isinstance(x, OpStrategy) for x in spec)
        ):
            strat.append(TupleStrategy(spec))
        else:
            strat.append(spec)
    strat = tuple(strat)

    op_schema = OpSchema(op, strat, {})

    if op in _op_partial_rules:
        out_strat = _op_partial_rules[op](mesh, op_schema)
<<<<<<< HEAD
    elif (
        op
        in torch.distributed.tensor.DTensor._op_dispatcher.sharding_propagator.op_strategy_funcs
        and op
        not in {
            torch.ops.aten._softmax_backward_data.default,
        }
    ):
        out_strat = torch.distributed.tensor.DTensor._op_dispatcher.sharding_propagator.op_strategy_funcs[
            op
        ](
            op_schema
        )
    else:
        print(f"Ops that need to be implemented {op}")
        out_strat = _generate_dummy_strategy(
            mesh, op, user_args, user_kwargs, strat, fake_mode
        )
=======
    else:
        out_strat = get_op_strategy(op, op_schema)
>>>>>>> c170a513

    propagate_tensor_meta(op, user_args, user_kwargs, out_strat, fake_mode)
    fill_missing_redistribute_cost(op, specs, out_strat)
    out_strat = remove_invalid_configs(out_strat, mesh)
    out_strat = keep_unique_configs(out_strat)

    return out_strat


def get_local_map_placement_option(
    mesh,
    specs,
    user_args,
    output_val,
    in_placements,
    out_placements,
):
    in_specs = []
    for example, placement in zip(user_args, in_placements):
        if placement is None:
            # not a dtensor
            assert False, "Not sure how to create DTensorSpec for this input"

        in_specs.append(
            DTensorSpec(
                mesh=mesh,
                placements=placement,
                tensor_meta=TensorMeta(
                    shape=example.shape,
                    stride=example.stride(),
                    dtype=example.dtype,
                ),
            )
        )

    out_specs = []
    assert isinstance(output_val, (torch.Tensor, list, tuple))
    outs = output_val if isinstance(output_val, (list, tuple)) else [output_val]
    for example, placement in zip(outs, out_placements):
        if placement is None:
            # not a dtensor
            assert False, "Not sure how to create DTensorSpec for this output"
        elif isinstance(placement, Placement):
            placement = [placement]

        assert isinstance(placement, (list, tuple)), "Not implemented"
        out_specs.append(
            DTensorSpec(
                mesh=mesh,
                placements=placement,
                tensor_meta=TensorMeta(
                    shape=example.shape,
                    stride=example.stride(),
                    dtype=example.dtype,
                ),
            )
        )

    if len(out_specs) == 1:
        out_specs = out_specs[0]

    redistribute_costs = []
    for user_strategy, input_spec in zip(specs, in_specs):
        costs = generate_redistribute_costs(user_strategy, input_spec)
        redistribute_costs.append(costs)

    return OpStrategy(
        [
            OpSpec(
                output_specs=out_specs,
                input_specs=in_specs,
                redistribute_cost=redistribute_costs,
            )
        ]
    )


def _get_device_from_mesh(mesh):
    if mesh.device_type == "cpu":
        return torch.device("cpu")
    device_handle = _get_device_handle(mesh.device_type)
    return torch.device(mesh.device_type, device_handle.current_device())<|MERGE_RESOLUTION|>--- conflicted
+++ resolved
@@ -26,9 +26,8 @@
 )
 
 
-def _get_meta_tensors_for_op(op, user_args, user_kwargs, fake_mode):
-    with fake_mode:
-        out_t = op(*user_args, **user_kwargs)
+def _get_meta_tensors_for_op(op, user_args, user_kwargs):
+    out_t = op(*user_args, **user_kwargs)
 
     if isinstance(out_t, torch.Tensor):
         out_tensor_meta = TensorMeta(out_t.shape, out_t.stride(), out_t.dtype)
@@ -49,10 +48,8 @@
     return out_tensor_meta, input_tensor_metas
 
 
-def propagate_tensor_meta(op, user_args, user_kwargs, out_strat, fake_mode):
-    new_tensor_meta, tensor_metas = _get_meta_tensors_for_op(
-        op, user_args, user_kwargs, fake_mode
-    )
+def propagate_tensor_meta(op, user_args, user_kwargs, out_strat):
+    new_tensor_meta, tensor_metas = _get_meta_tensors_for_op(op, user_args, user_kwargs)
 
     for strat in out_strat.strategies:
         if isinstance(new_tensor_meta, TensorMeta):
@@ -131,10 +128,7 @@
             strat.redistribute_cost = redistribute_costs
 
 
-<<<<<<< HEAD
-def _generate_dummy_strategy(
-    mesh, op, user_args, user_kwargs, input_strategies, fake_mode
-):
+def _generate_dummy_strategy(mesh, op, user_args, user_kwargs, input_strategies):
     from torch.distributed.tensor._dtensor_spec import DTensorSpec
     from torch.distributed.tensor._op_schema import OpSpec
     from torch.distributed.tensor.placement_types import Replicate
@@ -142,7 +136,7 @@
     placements = (Replicate(),) * mesh.ndim
 
     out_tensor_meta, input_tensor_metas = _get_meta_tensors_for_op(
-        op, user_args, user_kwargs, fake_mode
+        op, user_args, user_kwargs
     )
 
     input_specs = [
@@ -178,10 +172,7 @@
     return out_strat
 
 
-def keep_unique_configs(op_strat):
-=======
 def keep_unique_configs(op_strat: OpStrategy) -> OpStrategy:
->>>>>>> c170a513
     added = set()
     filtered_strats = []
     for strat in op_strat.strategies:
@@ -200,11 +191,7 @@
     return OpStrategy(filtered_strats)
 
 
-<<<<<<< HEAD
-def get_placement_options(mesh, op, specs, user_args, user_kwargs, fake_mode):
-=======
 def get_placement_options(mesh, op, specs, user_args, user_kwargs):
->>>>>>> c170a513
     # print(op)
 
     if op in _op_rules:
@@ -231,7 +218,6 @@
 
     if op in _op_partial_rules:
         out_strat = _op_partial_rules[op](mesh, op_schema)
-<<<<<<< HEAD
     elif (
         op
         in torch.distributed.tensor.DTensor._op_dispatcher.sharding_propagator.op_strategy_funcs
@@ -240,22 +226,12 @@
             torch.ops.aten._softmax_backward_data.default,
         }
     ):
-        out_strat = torch.distributed.tensor.DTensor._op_dispatcher.sharding_propagator.op_strategy_funcs[
-            op
-        ](
-            op_schema
-        )
+        out_strat = get_op_strategy(op, op_schema)
     else:
         print(f"Ops that need to be implemented {op}")
-        out_strat = _generate_dummy_strategy(
-            mesh, op, user_args, user_kwargs, strat, fake_mode
-        )
-=======
-    else:
-        out_strat = get_op_strategy(op, op_schema)
->>>>>>> c170a513
-
-    propagate_tensor_meta(op, user_args, user_kwargs, out_strat, fake_mode)
+        out_strat = _generate_dummy_strategy(mesh, op, user_args, user_kwargs, strat)
+
+    propagate_tensor_meta(op, user_args, user_kwargs, out_strat)
     fill_missing_redistribute_cost(op, specs, out_strat)
     out_strat = remove_invalid_configs(out_strat, mesh)
     out_strat = keep_unique_configs(out_strat)
