# Copyright (c) Facebook, Inc. and its affiliates. All rights reserved.
#
# This source code is licensed under the BSD license found in the
# LICENSE file in the root directory of this source tree.

from re import I
import torch
from torch.distributed._tensor.placement_types import TensorMeta
from torch.distributed.device_mesh import _get_device_handle
from torch.distributed.tensor._op_schema import OpSchema, OpStrategy, TupleStrategy
from torch.distributed.tensor._ops.utils import generate_redistribute_costs
from torch.utils._pytree import tree_flatten, tree_map_only

from .propagation_rules import (
    TENSOR_FACTORY_OPS,
    _op_partial_rules,
    _op_rules,
    remove_invalid_configs,
)


def _get_meta_tensors_for_op(op, user_args, user_kwargs):
    out_t = op(*user_args, **user_kwargs)

    if isinstance(out_t, torch.Tensor):
        out_tensor_meta = TensorMeta(out_t.shape, out_t.stride(), out_t.dtype)
    else:
        out_tensor_meta = tree_map_only(
            torch.Tensor, lambda x: TensorMeta(x.shape, x.stride(), x.dtype), out_t
        )

    input_tensor_metas = tree_flatten(user_args)[0]
    input_tensor_metas = tree_map_only(
        torch.Tensor,
        lambda x: TensorMeta(x.shape, x.stride(), x.dtype),
        input_tensor_metas,
    )
    input_tensor_metas = tuple(
        x for x in input_tensor_metas if isinstance(x, TensorMeta)
    )
    return out_tensor_meta, input_tensor_metas


def propagate_tensor_meta(op, user_args, user_kwargs, out_strat):
    new_tensor_meta, tensor_metas = _get_meta_tensors_for_op(op, user_args, user_kwargs)

    for strat in out_strat.strategies:
        if isinstance(new_tensor_meta, TensorMeta):
            strat.output_spec.tensor_meta = new_tensor_meta
        else:
            for ospec, tm in zip(strat.output_specs, new_tensor_meta):
                if ospec is not None:
                    if ospec.tensor_meta != tm:
                        # This is overcoming some limitations of the lack of
                        # tensor_meta for sdpa which returns None
                        # we should just fix this all across the board
                        if ospec.tensor_meta is None:
                            ospec.tensor_meta = tm
                        else:
                            assert tm is None
        if strat.input_specs is None:
<<<<<<< HEAD
            if op in [
                # TODO import the list of registered factories, but it would be circular the way it is now
                torch.ops.aten.zeros.default,
                torch.ops.aten.ones.default,
                torch.ops.aten.full.default,
                torch.ops.aten.empty.memory_format,
                torch.ops.aten.rand.default,
                torch.ops.aten.randn.default,
            ]:
                # there isn't an input spec bc the op has no input!
                # continue

                # but index_put op insists on looking at 'input_specs' of its input, which seems absurd.
                # so just copy it for now and fix later
                strat.input_specs = (strat.output_specs,)
=======
            if op in TENSOR_FACTORY_OPS:
                # there isn't an input spec bc the op has no input!
>>>>>>> dd997287
                continue

            supported_ops = {
                torch.ops.prims.convert_element_type.default,
                torch.ops.aten.clone.default,
                torch.ops.aten.slice.Tensor,
            }
            assert op in supported_ops, (
                f"{op} strategy doesn't have input_specs, only harcoded "
                "{supported_ops} for now"
            )
            strat.input_specs = (strat.output_specs,)
            assert strat.redistribute_cost is None
        assert len(tensor_metas) == len(
            strat.input_specs
        ), f"{op}, {len(tensor_metas)}, {len(strat.input_specs)}"
        for tm, ispec in zip(tensor_metas, strat.input_specs):
            if ispec.tensor_meta is None:
                ispec.tensor_meta = tm


def fill_missing_redistribute_cost(op, specs, out_strat):
    for strat in out_strat.strategies:
        # TODO: check me
        if strat.redistribute_cost is None:
            # TODO: the torch.ops.aten.slice.Tensor is wrong here and in the input_spec!!!!!
            handled_ops = {
                torch.ops.aten.ones_like.default,
                torch.ops.aten.full_like.default,
                torch.ops.aten.empty_like.default,
                torch.ops.prims.convert_element_type.default,
                torch.ops.aten.slice.Tensor,
            }
            assert op in handled_ops, f"got {op}, supported ops here are {handled_ops}"
            # assert len(specs) == 1, f"Expected len(specs) == 1, got {len(specs)}"
            redistribute_costs = [
                generate_redistribute_costs(specs[0], strat.output_spec)
            ]
            strat.redistribute_cost = redistribute_costs


def _generate_dummy_strategy(mesh, op, user_args, user_kwargs, input_strategies):
    from torch.distributed.tensor._dtensor_spec import DTensorSpec
    from torch.distributed.tensor._op_schema import OpSpec
    from torch.distributed.tensor.placement_types import Replicate

    placements = (Replicate(),) * mesh.ndim

    out_tensor_meta, input_tensor_metas = _get_meta_tensors_for_op(
        op, user_args, user_kwargs
    )

    input_specs = [
        DTensorSpec(mesh=mesh, placements=placements, tensor_meta=tm)
        for tm in input_tensor_metas
    ]
    if isinstance(out_tensor_meta, TensorMeta):
        output_spec = DTensorSpec(
            mesh=mesh, placements=placements, tensor_meta=out_tensor_meta
        )
    else:
        output_spec = tuple(
            DTensorSpec(mesh=mesh, placements=placements, tensor_meta=tm)
            for tm in out_tensor_meta
        )

    out_strat = OpSpec(output_specs=output_spec, input_specs=input_specs)
    num_input_args = len(input_tensor_metas)
    input_strategies_flat = [
        x for x in tree_flatten(input_strategies)[0] if isinstance(x, OpStrategy)
    ]
    assert num_input_args == len(
        input_strategies_flat
    ), f"{op}, {num_input_args}, {len(input_strategies_flat)}"
    redistribute_cost = [
        generate_redistribute_costs(input_strategies_flat[i], input_specs[i])
        for i in range(num_input_args)
    ]
    out_strat.redistribute_cost = redistribute_cost

    assert len(out_strat.redistribute_cost) == num_input_args
    out_strat = OpStrategy([out_strat])
    return out_strat


def get_placement_options(mesh, op, specs, user_args, user_kwargs):
    # print(op)

    if op in _op_rules:
        out_strat = _op_rules[op](mesh, specs)
        out_strat = remove_invalid_configs(out_strat, mesh)
        return out_strat

    strat = []
    for spec in specs:
        if isinstance(spec, OpStrategy):
            strat.append(spec)
        elif (
            isinstance(spec, list)
            and len(spec) > 0
            and any(isinstance(x, OpStrategy) for x in spec)
        ):
            strat.append(TupleStrategy(spec))
        else:
            strat.append(spec)
    strat = tuple(strat)

    op_schema = OpSchema(op, strat, {})

    if op in _op_partial_rules:
        out_strat = _op_partial_rules[op](mesh, op_schema)
    elif (
        op
        in torch.distributed.tensor.DTensor._op_dispatcher.sharding_propagator.op_strategy_funcs
        and op
        not in {
            torch.ops.aten.slice_scatter.default,
            torch.ops.aten._softmax_backward_data.default,
        }
    ):
        out_strat = torch.distributed.tensor.DTensor._op_dispatcher.sharding_propagator.op_strategy_funcs[
            op
        ](
            op_schema
        )
    else:
        print(f"Ops that need to be implemented {op}")
        out_strat = _generate_dummy_strategy(mesh, op, user_args, user_kwargs, strat)

    propagate_tensor_meta(op, user_args, user_kwargs, out_strat)
    fill_missing_redistribute_cost(op, specs, out_strat)
    out_strat = remove_invalid_configs(out_strat, mesh)

    return out_strat


def _get_device_from_mesh(mesh):
    if mesh.device_type == "cpu":
        return torch.device("cpu")
    device_handle = _get_device_handle(mesh.device_type)
    return torch.device(mesh.device_type, device_handle.current_device())<|MERGE_RESOLUTION|>--- conflicted
+++ resolved
@@ -3,7 +3,6 @@
 # This source code is licensed under the BSD license found in the
 # LICENSE file in the root directory of this source tree.
 
-from re import I
 import torch
 from torch.distributed._tensor.placement_types import TensorMeta
 from torch.distributed.device_mesh import _get_device_handle
@@ -59,26 +58,8 @@
                         else:
                             assert tm is None
         if strat.input_specs is None:
-<<<<<<< HEAD
-            if op in [
-                # TODO import the list of registered factories, but it would be circular the way it is now
-                torch.ops.aten.zeros.default,
-                torch.ops.aten.ones.default,
-                torch.ops.aten.full.default,
-                torch.ops.aten.empty.memory_format,
-                torch.ops.aten.rand.default,
-                torch.ops.aten.randn.default,
-            ]:
-                # there isn't an input spec bc the op has no input!
-                # continue
-
-                # but index_put op insists on looking at 'input_specs' of its input, which seems absurd.
-                # so just copy it for now and fix later
-                strat.input_specs = (strat.output_specs,)
-=======
             if op in TENSOR_FACTORY_OPS:
                 # there isn't an input spec bc the op has no input!
->>>>>>> dd997287
                 continue
 
             supported_ops = {
