--- conflicted
+++ resolved
@@ -207,12 +207,8 @@
         compile: bool = False,
         enable_ac: bool = True,
         # None means 'auto'
-<<<<<<< HEAD
-        ac_stage_size_in_GiB: Optional[float] = None,
+        ac_stage_size_in_GiB: Optional[Union[float, str]] = "auto",
         **kwargs,
-=======
-        ac_stage_size_in_GiB: Optional[Union[float, str]] = "auto",
->>>>>>> a3dd83ba
     ):
         self.stack = ExitStack()
         self.fake_mode = (
