--- conflicted
+++ resolved
@@ -192,26 +192,19 @@
 
         self.build_model_graph()
 
-<<<<<<< HEAD
-        sharding_optimizer = ShardingOptimizer(self.gm, self.mesh, self.fake_mode)
-=======
-        from torch._subclasses.fake_tensor import unset_fake_temporarily
-
-        with unset_fake_temporarily():
-            rescale_grad_comm_cost_for_mp = 1.0
-            if self.mp_policy is not None:
-                param_size = self.mp_policy.param_dtype.itemsize
-                reduce_size = self.mp_policy.reduce_dtype.itemsize
-                if param_size != reduce_size:
-                    rescale_grad_comm_cost_for_mp = reduce_size / param_size
-                    # Tiebreak, favoring performing the comms in the largest
-                    # dtype
-                    rescale_grad_comm_cost_for_mp *= 1.1
-            sharding_optimizer = ShardingOptimizer(
-                self.gm, self.mesh, rescale_grad_comm_cost_for_mp
-            )
-
->>>>>>> c170a513
+        rescale_grad_comm_cost_for_mp = 1.0
+        if self.mp_policy is not None:
+            param_size = self.mp_policy.param_dtype.itemsize
+            reduce_size = self.mp_policy.reduce_dtype.itemsize
+            if param_size != reduce_size:
+                rescale_grad_comm_cost_for_mp = reduce_size / param_size
+                # Tiebreak, favoring performing the comms in the largest
+                # dtype
+                rescale_grad_comm_cost_for_mp *= 1.1
+        sharding_optimizer = ShardingOptimizer(
+            self.gm, self.mesh, rescale_grad_comm_cost_for_mp
+        )
+
         # makes sharding of params and gradients the same
         sharding_optimizer.add_grad_param_constraints()
         self.sharding_optimizer = sharding_optimizer
