--- conflicted
+++ resolved
@@ -4,14 +4,9 @@
 # LICENSE file in the root directory of this source tree.
 
 import copy
-<<<<<<< HEAD
-from collections import OrderedDict
-from contextlib import suppress
-from typing import Optional
-=======
 import itertools
 from contextlib import ExitStack
->>>>>>> a854ff95
+from typing import Optional
 
 import torch
 from torch._functorch.aot_autograd import (
@@ -30,11 +25,7 @@
 from torch.nn.utils import stateless
 
 from .apply_sharding import apply_sharding_to_model
-<<<<<<< HEAD
 from .cast_parametrization import apply_dtype_cast
-from .export_module import aot_export_module, apply_node_renaming
-=======
->>>>>>> a854ff95
 from .optimize_sharding import ShardingOptimizer
 from .utils import _get_device_from_mesh
 
@@ -165,7 +156,6 @@
         The meta model is moved to a fake device based on mesh.device_type.
     """
 
-<<<<<<< HEAD
     def __init__(
         self,
         model,
@@ -173,25 +163,18 @@
         mesh: DeviceMesh,
         mp_policy: Optional[MixedPrecisionPolicy] = None,
     ):
-        self.fake_mode = FakeTensorMode()
-        device = _get_device_from_mesh(mesh)
-        self.mp_policy = mp_policy
-=======
-    def __init__(self, model, input_fn, mesh: DeviceMesh):
         self.stack = ExitStack()
         self.fake_mode = (
             FakeTensorMode()
         )  # TODO: maybe need to reuse the model's fake mode
         device = _get_device_from_mesh(mesh)
+        self.mp_policy = mp_policy
         # TODO: in principle, it shouldn't be necessary to destructively
         # modify the user model here?  Not sure!
->>>>>>> a854ff95
         self.model = move_to_fake(model, self.fake_mode, device)
         self.input_fn = input_fn
         self.mesh = mesh
 
-<<<<<<< HEAD
-=======
         # NB: rest of the construction happens in __enter__
 
         self.active = False
@@ -199,7 +182,6 @@
     def __enter__(self):
         assert self.active is False
 
->>>>>>> a854ff95
         self.build_model_graph()
 
         from torch._subclasses.fake_tensor import unset_fake_temporarily
