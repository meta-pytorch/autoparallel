--- conflicted
+++ resolved
@@ -282,10 +282,6 @@
         The meta model is moved to a fake device based on mesh.device_type.
     """
 
-<<<<<<< HEAD
-    def __init__(self, model, input_fn, mesh: DeviceMesh, **kwargs):
-        self.fake_mode = FakeTensorMode()
-=======
     def __init__(
         self,
         model,
@@ -296,16 +292,17 @@
         enable_ac: bool = True,
         # None means 'auto'
         ac_stage_size_in_GiB: Optional[float] = None,
+        **kwargs,
     ):
         self.stack = ExitStack()
         self.fake_mode = (
             FakeTensorMode()
         )  # TODO: maybe need to reuse the model's fake mode
->>>>>>> c65facdd
         device = _get_device_from_mesh(mesh)
         if mp_policy is not None:
             mp_policy = canonicalize_mp(mp_policy)
         self.mp_policy = mp_policy
+        self.kwargs = kwargs
         # copy user model to avoid modifying it in-place
         # in dtype casting and move_to_fake
         model = copy.deepcopy(model)
@@ -346,17 +343,13 @@
                 # Tiebreak, favoring performing the comms in the largest
                 # dtype
                 rescale_grad_comm_cost_for_mp *= 1.1
+        clusters = None
+        if self.kwargs.get("repeated_subgraphs", False):
+            clusters = get_graph_clusters(self.gm)
         sharding_optimizer = ShardingOptimizer(
-            self.gm, self.mesh, rescale_grad_comm_cost_for_mp
-        )
-
-<<<<<<< HEAD
-        clusters = None
-        if kwargs.get("repeated_subgraphs", False):
-            clusters = get_graph_clusters(self.gm)
-        sharding_optimizer = ShardingOptimizer(self.gm, self.mesh, clusters)
-=======
->>>>>>> c65facdd
+            self.gm, self.mesh, rescale_grad_comm_cost_for_mp, clusters
+        )
+
         # makes sharding of params and gradients the same
         sharding_optimizer.add_grad_param_constraints()
         self.sharding_optimizer = sharding_optimizer
