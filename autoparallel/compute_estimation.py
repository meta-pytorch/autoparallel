# Copyright (c) Facebook, Inc. and its affiliates. All rights reserved.
#
# This source code is licensed under the BSD license found in the
# LICENSE file in the root directory of this source tree.

from dataclasses import dataclass
from typing import Dict, Tuple

import torch
from torch._subclasses.fake_tensor import unset_fake_temporarily
from torch.utils._mode_utils import no_dispatch
from torch.utils._pytree import tree_flatten, tree_map_only
from torch.utils.flop_counter import FlopCounterMode, register_flop_formula


<<<<<<< HEAD
@register_flop_formula(torch.ops.aten._grouped_mm)
def gmm_flop(
    a_shape, b_shape, offs_shape=None, bias_shape=None, out_shape=None, **kwargs
) -> int:
    """Count flops for the gmm operation."""
    # Inputs should be a list of length 2.
    # Inputs contains the shapes of two tensor
    if len(a_shape) == 2:
        assert offs_shape is not None
        (b,) = offs_shape
        m0, k = a_shape
        # assumption: assume roughtly balanced, so falls-back to bmm
        m = m0 // b
    else:
        assert offs_shape is None
        b, m, k = a_shape
    if len(b_shape) == 2:
        assert offs_shape is not None
        (b2,) = offs_shape
        k2, n0 = b_shape
        # assumption: assume roughtly balanced, so falls-back to bmm
        n = n0 // b2
    else:
        b2, k2, n = b_shape
    assert b == b2
    assert k == k2
    # NB(chilli): Should be 2 * k - 1 technically for FLOPs.
    flop = b * m * n * 2 * k
=======
@register_flop_formula(torch.ops.aten.einsum, get_raw=True)
def einsum_flop(equation, tensors, out=None, **kwargs) -> int:
    # from torch.distributed.tensor._ops._einsum_strategy import EinsumDims
    assert len(tensors) == 2
    a_shape, b_shape = [x.shape for x in tensors]

    # parse einop equation and extract dims
    # TODO: generalize
    # input_dims, output_dim = EinsumDims.parse_equation(equation)
    # edims = EinsumDims.parse_dims(input_dims, output_dim)

    if len(a_shape) == 3 and len(b_shape) == 3:
        b, m, k = a_shape
        b1, n, k2 = b_shape
        assert b == b1
        assert m == n
        flop = (b * m) * k * k2 * 2
    elif len(a_shape) == 3 and len(b_shape) == 2:
        b, m, k = a_shape
        k2, n = b_shape
        assert k == k2
        flop = b * m * n * k * 2
    else:
        raise NotImplementedError(f"Unsupported einsum shapes: {a_shape} {b_shape}")
>>>>>>> 85efc8f5
    return flop


@dataclass
class DeviceLimit:
    """GPU device specifications for compute estimation.

    Attributes:
        name: Device name (e.g., "H100", "A100")
        ref: URL reference to official datasheet
        sm: Compute capability version (major, minor)
        gmem_bandwidth: Global memory bandwidth in bytes/second
        gemm_tflops: GEMM throughput in TFLOPS for different data types
    """

    name: str
    ref: str
    sm: Tuple[int, int]
    gmem_bandwidth: float
    gemm_tflops: Dict[torch.dtype, float]


# For f32, we assume we can use tf32
DEVICE_LIMITS: Tuple[DeviceLimit, ...] = (
    DeviceLimit(
        "H100",
        "https://resources.nvidia.com/en-us-tensor-core/nvidia-tensor-core-gpu-datasheet",
        sm=(9, 0),
        gmem_bandwidth=3.35 * (1024**4),  # NOTE: PCIe is 2 TB/s
        gemm_tflops={
            torch.float64: 67,
            # NOTE: NVIDIA gives all numbers "with 2:4 sparsity"
            # but we want the full GEMM numbers
            torch.float32: 989 // 2,
            torch.float16: 1979 // 2,
            torch.bfloat16: 1979 // 2,
            torch.int8: 3958 // 2,
        },
    ),
    DeviceLimit(
        "A100",
        "https://www.nvidia.com/content/dam/en-zz/Solutions/Data-Center/a100/pdf/nvidia-a100-datasheet-us-nvidia-1758950-r4-web.pdf",
        sm=(8, 0),
        gmem_bandwidth=2 * (1024**4),  # NOTE: PCIe is 1.5 TB/s
        gemm_tflops={
            torch.float64: 19.5,
            torch.float32: 156,
            torch.float16: 312,
            torch.bfloat16: 312,
            torch.int8: 624,
        },
    ),
    DeviceLimit(
        "A30",
        "https://www.nvidia.com/content/dam/en-zz/Solutions/data-center/products/a30-gpu/pdf/a30-datasheet.pdf",
        sm=(8, 0),
        gmem_bandwidth=933 * (1024**3),
        gemm_tflops={
            torch.float64: 10.3,
            torch.float32: 82,
            torch.float16: 165,
            torch.bfloat16: 165,
            torch.int8: 330,
        },
    ),
    DeviceLimit(
        "A10G",
        "https://www.nvidia.com/content/dam/en-zz/Solutions/Data-Center/a10/pdf/a10-datasheet.pdf",
        sm=(8, 0),
        gmem_bandwidth=933 * (1024**3),
        gemm_tflops={
            torch.float32: 31.2,
            torch.float16: 125,
            torch.bfloat16: 125,
            torch.int8: 250,
        },
    ),
    DeviceLimit(
        "T4",
        "https://www.nvidia.com/content/dam/en-zz/Solutions/Data-Center/tesla-t4/t4-tensor-core-datasheet-951643.pdf",
        sm=(7, 5),
        gmem_bandwidth=300 * (1024**3),
        gemm_tflops={
            torch.float32: 8.1,
            torch.float16: 65,
            torch.int8: 130,
        },
    ),
    # Assuming SXM2
    DeviceLimit(
        "V100",
        "https://images.nvidia.com/content/technologies/volta/pdf/tesla-volta-v100-datasheet-letter-fnl-web.pdf",
        sm=(7, 0),
        gmem_bandwidth=900 * (1024**3),
        gemm_tflops={
            torch.float64: 7.8,
            torch.float32: 15.7,
            torch.float16: 125,
        },
    ),
    DeviceLimit(
        "P100",
        "https://images.nvidia.com/content/tesla/pdf/nvidia-tesla-p100-datasheet.pdf",
        sm=(6, 0),
        gmem_bandwidth=732 * (1024**3),
        gemm_tflops={
            torch.float64: 5.3,
            torch.float32: 10.6,
            torch.float16: 21.2,
        },
    ),
)


def _get_device_limit():
    device = None
    device_name = torch.cuda.get_device_name(device)

    # Find matching device limit
    device_limit = None
    for limit in DEVICE_LIMITS:
        if limit.name in device_name or (
            limit.name == "A100" and "PG509" in device_name
        ):
            device_limit = limit
            break

    if device_limit is None:
        raise ValueError(
            f"Unsupported device: {device_name}. Supported devices: {[limit.name for limit in DEVICE_LIMITS]}"
        )
    return device_limit


def _get_device_tflops(dtype):
    # for some reason the function from PyTorch is giving
    # wildly different TFlops compared to the specs. I'm
    # using hard-coded values for now that I pulled from xFormers
    # https://github.com/fairinternal/xformers/blob/main/xformers/profiler/device_limits.py
    # TODO: fix PyTorch's implementation
    # from torch._inductor.utils import get_device_tflops

    device_limit = _get_device_limit()
    # TODO: add proper support for int64 etc
    # if dtype not in device_limit.gemm_tflops:
    #     raise ValueError(
    #         f"Dtype {dtype} not supported on {device_limit.name}. Supported dtypes: {list(device_limit.gemm_tflops.keys())}"
    #     )

    return device_limit.gemm_tflops.get(dtype, 1)


def _get_device_gmem_bandwidth():
    device_limit = _get_device_limit()
    return device_limit.gmem_bandwidth


def _get_sharded_shape_stride(spec):
    mesh = spec.mesh
    tensor_shape = spec.tensor_meta.shape
    # TODO: take dtype into account as well
    # tensor_dtype = spec.tensor_meta.dtype
    placements = spec.placements
    # TODO: find a better heuristic other than
    # running DTensor
    new_tensor_shape = list(tensor_shape)
    new_tensor_stride = list(spec.tensor_meta.stride)
    for mesh_size, placement in zip(mesh.shape, placements):
        if placement.is_shard():
            dim = placement.dim
            new_tensor_shape[dim] = (new_tensor_shape[dim] + mesh_size - 1) // mesh_size
            if dim - 1 > 0:
                new_tensor_stride[dim - 1] = (
                    new_tensor_stride[dim - 1] + mesh_size - 1
                ) // mesh_size
    return new_tensor_shape, new_tensor_stride


def compute_memory_cost(op, args, outs):
    def tensor_bytes(data):
        return [
            x.numel() * x.element_size()
            for x in tree_flatten(data)[0]
            if isinstance(x, torch.Tensor)
        ]

    read_bytes = sum(tensor_bytes(args))
    write_bytes = sum(tensor_bytes(outs))
    return read_bytes + write_bytes


def _shard_args_for_node(node, strategy, rand_init=False):
    args = tree_map_only(torch.fx.Node, lambda x: x.meta["val"], node.args)
    kwargs = tree_map_only(torch.fx.Node, lambda x: x.meta["val"], node.kwargs)

    # TODO: handle kwargs as well, for now we assume all tensors are
    # in args
    if len(kwargs) > 0:
        for k, v in kwargs.items():
            assert not isinstance(v, torch.Tensor), f"{node} {v}"
    args_sizes_strides = tuple(
        _get_sharded_shape_stride(spec) for spec in strategy.input_specs
    )

    flat_args, treespec = tree_flatten(args)
    new_flat_args = []
    counter = 0
    for x in flat_args:
        if isinstance(x, torch.Tensor):
            sizes, strides = args_sizes_strides[counter]
            x = torch.empty_strided(sizes, strides, device=x.device, dtype=x.dtype)
            if rand_init:
                if x.dtype.is_floating_point:
                    x.normal_()
                else:
                    x.random_(0, 256)
            counter += 1
        new_flat_args.append(x)
    args = treespec.unflatten(new_flat_args)
    return args, kwargs


def _has_zero_cost(node):
    if node.op != "call_function":
        return True

    if not isinstance(node.target, torch._ops.OpOverload):
        return True

    assert not isinstance(node.target, torch._ops.OpOverloadPacket), f"{node.target}"

    if node.target.is_view:
        return True

    return False


def _compute_flops(fn, *args, **kwargs):
    # TODO: maybe cache the flop_counter to avoid recreating it
    # all the time
    with FlopCounterMode(display=False) as flop_counter:
        out = fn(*args, **kwargs)
    return flop_counter.get_total_flops(), out


def estimate_strategy_runtime_cost(node, strategy):
    """
    This function estimates the runtime cost of a given strategy
    for a given node. It does this by computing the flop count
    and input-output memory cost of the node after sharding the
    inputs according to the strategy. It then uses the device
    specifications to estimate the runtime cost of the node.
    """
    if _has_zero_cost(node):
        return 0

    args, kwargs = _shard_args_for_node(node, strategy)

    flops, out = _compute_flops(node.target, *args, **kwargs)

    read_write_bytes = compute_memory_cost(node.target, args, out)
    gpu_memory_bandwidth = _get_device_gmem_bandwidth()
    read_write_time = read_write_bytes / gpu_memory_bandwidth * 1e6  # us

    # TODO: fix this
    dtype = strategy.input_specs[0].tensor_meta.dtype

    # TODO: better handle this case
    if dtype.is_complex:
        return read_write_time
    # TODO: use PyTorch's version once it's giving correct results
    gpu_flops = _get_device_tflops(dtype) * 10**12

    # suppose 50% efficiency for the operator
    factor = 1 / 0.5
    compute_time = factor * flops / gpu_flops * 1e6  # us

    return max(compute_time, read_write_time)


def benchmark_strategy_runtime_cost(node, strategy):
    """
    This is the counterpart for estimate_strategy_runtime_cost
    but it actually runs the node on the GPU to get the runtime
    cost. This is useful for debugging the cost model and for
    cases where estimate_strategy_runtime_cost is not accurate.
    """
    if _has_zero_cost(node):
        return 0

    with unset_fake_temporarily(), no_dispatch():
        args, kwargs = _shard_args_for_node(node, strategy, rand_init=True)
        mean_op_time_us = benchmark_fn(node.target, *args, **kwargs)

    return mean_op_time_us


def benchmark_fn(fn, *args, **kwargs):
    n_warmup = 3
    for _ in range(n_warmup):
        fn(*args, **kwargs)

    num_iters = 10
    start_event = torch.cuda.Event(enable_timing=True)
    end_event = torch.cuda.Event(enable_timing=True)
    start_event.record(torch.cuda.current_stream())
    for _ in range(num_iters):
        fn(*args, **kwargs)
    end_event.record(torch.cuda.current_stream())
    torch.cuda.synchronize()
    total_op_time = start_event.elapsed_time(end_event)
    mean_op_time_ms = total_op_time / num_iters
    mean_op_time_us = mean_op_time_ms * 1e3
    return mean_op_time_us


def compare_estimated_with_benchmarked_throughput(
    graph, sharding_placement, tgt_ops="mm"
):
    if tgt_ops == "mm":
        tgt_ops = [torch.ops.aten.mm.default, torch.ops.aten.bmm.default]
    data = {}
    for node in graph.nodes:
        if node.op != "call_function":
            continue
        if tgt_ops is not None and node.target not in tgt_ops:
            continue
        strategy = sharding_placement[node]
        args, kwargs = _shard_args_for_node(node, strategy)
        flops = _compute_flops(node.target, *args, **kwargs)[0]
        real_t_us = benchmark_strategy_runtime_cost(node, strategy)  # us
        real_t_s = real_t_us / 1e6  # s
        throughput = flops / real_t_s * 10**-12  # TFLOPS / s

        dtype = strategy.input_specs[0].tensor_meta.dtype
        gpu_tflops = _get_device_tflops(dtype)
        efficiency = throughput / gpu_tflops

        est_t = estimate_strategy_runtime_cost(node, strategy)
        data[node] = (real_t_us, est_t, throughput, gpu_tflops, efficiency)
    return data<|MERGE_RESOLUTION|>--- conflicted
+++ resolved
@@ -13,7 +13,6 @@
 from torch.utils.flop_counter import FlopCounterMode, register_flop_formula
 
 
-<<<<<<< HEAD
 @register_flop_formula(torch.ops.aten._grouped_mm)
 def gmm_flop(
     a_shape, b_shape, offs_shape=None, bias_shape=None, out_shape=None, **kwargs
@@ -42,7 +41,9 @@
     assert k == k2
     # NB(chilli): Should be 2 * k - 1 technically for FLOPs.
     flop = b * m * n * 2 * k
-=======
+    return flop
+
+
 @register_flop_formula(torch.ops.aten.einsum, get_raw=True)
 def einsum_flop(equation, tensors, out=None, **kwargs) -> int:
     # from torch.distributed.tensor._ops._einsum_strategy import EinsumDims
@@ -67,7 +68,6 @@
         flop = b * m * n * k * 2
     else:
         raise NotImplementedError(f"Unsupported einsum shapes: {a_shape} {b_shape}")
->>>>>>> 85efc8f5
     return flop
 
 
