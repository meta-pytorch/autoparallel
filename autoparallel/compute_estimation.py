--- conflicted
+++ resolved
@@ -230,11 +230,7 @@
 def estimate_strategy_comms_cost(src_spec, tgt_spec):
     # TODO: need to use optimal redistribution cost instead
     comms_cost = redistribute_cost(src_spec, tgt_spec)
-<<<<<<< HEAD
-    compute_cost = 0
-=======
     total_read_write_bytes = 0
->>>>>>> 5f4f7306
 
     src_sizes, _ = _get_sharded_shape_stride(src_spec)
     tgt_sizes, _ = _get_sharded_shape_stride(tgt_spec)
@@ -243,24 +239,6 @@
 
     for src_plc, tgt_plc in zip(src_spec.placements, tgt_spec.placements):
         if src_plc.is_partial() and tgt_plc.is_shard() and tgt_plc.dim != 0:
-<<<<<<< HEAD
-            # add cost of additional cat on full size
-            # *2 because we need to count input and output reads
-            read_write_bytes = (
-                math.prod(src_sizes) * 2 * src_spec.tensor_meta.dtype.itemsize
-            )
-            compute_cost += read_write_bytes / gpu_memory_bandwidth * 1e6  # us
-        elif src_plc.is_shard() and src_plc.dim != 0 and tgt_plc.is_replicate():
-            # add cost of additional cat on full size
-            # *2 because we need to count input and output reads
-            read_write_bytes = (
-                math.prod(tgt_sizes) * 2 * tgt_spec.tensor_meta.dtype.itemsize
-            )
-            compute_cost += read_write_bytes / gpu_memory_bandwidth * 1e6  # us
-        elif src_plc.is_replicate() and tgt_plc.is_partial():
-            # forbit  R -> P case as this doesn't make sense for us
-            compute_cost += math.inf
-=======
             # penalize cases like P -> S(1) as there are additional compute cost
             # which corresponds to reshuffling the whole input tensor
             # we multiply the cost by 2 because we need to count input and output
@@ -289,7 +267,6 @@
 
     # suppose 70% efficiency for comms
     comms_cost *= 1 / 0.7
->>>>>>> 5f4f7306
 
     return comms_cost + compute_cost
 
