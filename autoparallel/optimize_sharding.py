--- conflicted
+++ resolved
@@ -147,17 +147,6 @@
                 user_kwargs = tree_map_only(
                     torch.fx.Node, lambda x: x.meta["val"], node.kwargs
                 )
-<<<<<<< HEAD
-                strat = get_placement_options(
-                    self.mesh,
-                    node.target,
-                    user_strats,
-                    user_args,
-                    user_kwargs,
-                    self.fake_mode,
-                )
-                strats[node] = strat
-=======
                 if local_map_kwargs := node.meta.get("custom", {}).get(
                     "dtensor_local_map_kwargs"
                 ):
@@ -180,10 +169,14 @@
                     strats[node] = strat
                 else:
                     strat = get_placement_options(
-                        self.mesh, node.target, user_strats, user_args, user_kwargs
+                        self.mesh,
+                        node.target,
+                        user_strats,
+                        user_args,
+                        user_kwargs,
+                        self.fake_mode,
                     )
                     strats[node] = strat
->>>>>>> 6ec940c8
             elif node.op == "output":
                 user_strats = tree_map_only(
                     torch.fx.Node, lambda x: strats[x], node.args
