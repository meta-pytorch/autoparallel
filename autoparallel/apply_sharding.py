# Copyright (c) Facebook, Inc. and its affiliates. All rights reserved.
#
# This source code is licensed under the BSD license found in the
# LICENSE file in the root directory of this source tree.

import contextlib
import operator
from typing import Any

import torch
import torch.fx.traceback as fx_traceback
import torch.nn as nn
from torch._functorch._aot_autograd.fx_utils import (
    get_named_buffer_nodes,
    get_named_param_nodes,
)
from torch._inductor.decomposition import select_decomp_table
from torch._subclasses.fake_tensor import FakeTensor, unset_fake_temporarily
from torch.distributed.tensor import DTensor
from torch.distributed.tensor._dtensor_spec import DTensorSpec
from torch.distributed.tensor.placement_types import Partial, Replicate, Shard  # noqa
from torch.fx.experimental.proxy_tensor import make_fx
from torch.utils._pytree import tree_flatten, tree_map_only

from .ordered_sharding import (
    compute_optimal_placement_order_for_parameters,
    ordered_redistribute_local_tensor,
)
from .propagation_rules import TENSOR_FACTORY_OPS


class ApplyShardingInterpreter(torch.fx.Interpreter):
    def __init__(self, module, sharding_placement, decomp_table=None):
        super().__init__(module, garbage_collect_values=True, graph=None)
        self.sharding_placement = sharding_placement
<<<<<<< HEAD
        self.param_placement_order = compute_optimal_placement_order_for_parameters(
            module, sharding_placement
        )
=======
        if decomp_table is None:
            decomp_table = {}
        self.decomp_table = decomp_table
>>>>>>> c65facdd

    def run_node(self, n):
        self._curr_node = n
        return super().run_node(n)

    def redistribute_tensor(self, arg, curr_spec, tgt_spec, src_tgt_nodes=None):
        tgt_placements = tuple(
            p if not p.is_partial() else Replicate() for p in tgt_spec.placements
        )
        x = arg
        if curr_spec.placements != tgt_spec.placements:
            tgt_spec_c = DTensorSpec(
                tgt_spec.mesh, tgt_placements, tensor_meta=tgt_spec.tensor_meta
            )
            placement_order = None
            if (
                src_tgt_nodes is not None
                and src_tgt_nodes in self.param_placement_order
            ):
                placement_order = self.param_placement_order[src_tgt_nodes]
            x = ordered_redistribute_local_tensor(
                arg, curr_spec, tgt_spec_c, placement_order
            )
        return x

    def redistribute_getitem_arg(self, arg, idx):
        node = self._curr_node
        assert node.target == operator.getitem, f"Got {node.target}"
        if not isinstance(arg, torch.Tensor):
            return arg

        # use this instead of node.all_input_nodes as it handles repeated nodes
        all_input_nodes = [
            x for x in tree_flatten(node.args)[0] if isinstance(x, torch.fx.Node)
        ]
        curr_spec = self.sharding_placement[all_input_nodes[0]].output_specs[idx]
        tgt_spec = self.sharding_placement[node].input_specs[0]

        x = self.redistribute_tensor(arg, curr_spec, tgt_spec)
        self.tgt_spec = tgt_spec
        return x

    def redistribute_args(self, args):
        node = self._curr_node
        # use this instead of node.all_input_nodes as it handles repeated nodes
        all_input_nodes = [
            x for x in tree_flatten(node.args)[0] if isinstance(x, torch.fx.Node)
        ]
        num_input_nodes = len(all_input_nodes)
        curr_specs = [
            self.sharding_placement[n].output_specs for n in all_input_nodes
        ]  # FIXME ?
        tgt_specs = [
            self.sharding_placement[node].input_specs[c] for c in range(num_input_nodes)
        ]

        flat_args, treespec = tree_flatten(args)
        flat_args_t = [x for x in flat_args if isinstance(x, torch.Tensor)]
        assert len(flat_args_t) == len(curr_specs) == len(tgt_specs)
        new_flat_args_t = []
        for n, arg, curr_spec, tgt_spec in zip(
            all_input_nodes, flat_args_t, curr_specs, tgt_specs
        ):
            x = self.redistribute_tensor(arg, curr_spec, tgt_spec, (node, n))
            new_flat_args_t.append(x)
            self.tgt_spec = tgt_spec
        new_flat_args = []
        counter = 0
        for x in flat_args:
            if isinstance(x, torch.Tensor):
                x = new_flat_args_t[counter]
                counter += 1
            new_flat_args.append(x)

        new_args = treespec.unflatten(new_flat_args)
        return list(new_args)

    def call_function(self, target, args, kwargs):
        new_args = []
        node = self._curr_node

        # TODO: fix getitem propagation to have as input all the tensors
        # this will require fixing other things down the line
        # and might require removing the workaround None -> Replicate from
        # DTensor sharding ops
        if node.target == operator.getitem:
            new_args.append(list(args[0]))
            new_args[0][args[1]] = self.redistribute_getitem_arg(
                new_args[0][args[1]], args[1]
            )
            new_args[0] = tuple(new_args[0])
            new_args.append(args[1])
        else:
            new_args = self.redistribute_args(args)

        # apply sharding to constructor functions as well
        if target in TENSOR_FACTORY_OPS:
            val = list(new_args[0])
            spec = self.sharding_placement[node].output_specs
            for mesh_size, placement in zip(spec.mesh.shape, spec.placements):
                if placement.is_shard():
                    # TODO: fix uneven cases ?
                    val[placement.dim] //= mesh_size
            new_args[0] = tuple(val)

        # use DTensor machinery to ensure the view ops are valid
        # otherwise we would end-up forcing global shapes on local tensors
        # which would yield errors
        if target in {
            torch.ops.aten._unsafe_view.default,
            torch.ops.aten.view.default,
            torch.ops.aten.expand.default,
        }:
            new_args[0] = DTensor.from_local(
                new_args[0], self.tgt_spec.mesh, self.tgt_spec.placements
            )
            # TODO: see if we can remove this contiguous properly
            new_args[0] = new_args[0].contiguous()

        if target in self.decomp_table:
            new_target = self.decomp_table[target]
            out = super().call_function(new_target, tuple(new_args), kwargs)
            # NOTE: is there a canonical way of handling this?
            if out is not NotImplemented:
                out = tree_map_only(DTensor, lambda x: x.to_local(), out)
                return out
        out = super().call_function(target, tuple(new_args), kwargs)
        out = tree_map_only(DTensor, lambda x: x.to_local(), out)
        return out


class ApplyDecompInterpreter(torch.fx.Interpreter):
    def __init__(self, module, decomp_table=None):
        super().__init__(module, garbage_collect_values=True, graph=None)
        if decomp_table is None:
            decomp_table = {}
        self.decomp_table = decomp_table

    def call_function(self, target, args, kwargs):
        if target in self.decomp_table:
            new_target = self.decomp_table[target]
            out = super().call_function(new_target, args, kwargs)
            # NOTE: is there a canonical way of handling this?
            if out is not NotImplemented:
                return out
        out = super().call_function(target, args, kwargs)
        return out


def shard_node_given_placements(node, sharding_placement, *, meta: bool):
    # TODO: not sure if we actually guarantee sharding_placement has ever
    # input node lol
    tgt_spec = sharding_placement[node].input_specs[0]
    mesh = tgt_spec.mesh
    # all tensors start as replicated
    curr_placement = (Replicate(),) * mesh.ndim
    tensor = node.meta["val"]

    ctx: Any
    if meta:
        assert isinstance(
            tensor, FakeTensor
        ), f"only FakeTensor params supported for now, got {type(tensor)}"
        ctx = unset_fake_temporarily
        with ctx():
            tensor = torch.randn(tensor.shape, dtype=tensor.dtype, device="meta")
    else:
        ctx = contextlib.nullcontext

    with ctx():
        sharded_tensor = DTensor.from_local(tensor, mesh, curr_placement).redistribute(
            mesh, tgt_spec.placements
        )

    return sharded_tensor


def shard_nodes_given_placements(gm, sharding_placement):
    nodes = [x for x in gm.graph.find_nodes(op="placeholder")]
    sharded_tensors = []
    for node in nodes:
        sharded_tensors.append(
            shard_node_given_placements(node, sharding_placement, meta=False)
        )
    return sharded_tensors


def rename_placeholder_node(
    fx_g: torch.fx.GraphModule, node: torch.fx.Node, new_name: str
):
    assert node.op == "placeholder", f"only placeholder node supported, got {node.op}"
    with fx_g.graph.inserting_before(node):
        new_node = fx_g.graph.placeholder(new_name)
        new_node.meta.update(node.meta)
        node.replace_all_uses_with(new_node)
        fx_g.graph.erase_node(node)


def _cleanup_graph(gm):
    gm.graph.eliminate_dead_code()
    gm.recompile()
    prev = torch._inductor.config.pattern_matcher
    torch._inductor.config.pattern_matcher = False
    prev_pass = torch._inductor.config.joint_custom_post_pass
    torch._inductor.config.joint_custom_post_pass = None
    from torch._inductor.fx_passes.joint_graph import joint_graph_passes

    try:
        # TODO: Double check if this is what we want to do
        gm = joint_graph_passes(gm)
    finally:
        torch._inductor.config.pattern_matcher = prev
        torch._inductor.config.joint_custom_post_pass = prev_pass
    gm.graph.eliminate_dead_code()
    gm.recompile()


def apply_sharding_to_model(gm, sharding_placement, params_spec, buffers_spec):
    args = shard_nodes_given_placements(gm, sharding_placement)
    local_args = [arg.to_local() for arg in args]

    decomp_table = select_decomp_table()
    # run with DTensor to apply the collectives given the graph
    interp = ApplyShardingInterpreter(gm, sharding_placement, decomp_table)

    # TODO: make_fx here is suspicious in case of dynamic shapes
    with fx_traceback.preserve_node_meta():
        parallel_gm0 = make_fx(interp.run)(*local_args)

    _cleanup_graph(parallel_gm0)
    interp2 = ApplyDecompInterpreter(parallel_gm0, decomp_table)
    with fx_traceback.preserve_node_meta():
        parallel_gm = make_fx(interp2.run)(*local_args)
    _cleanup_graph(parallel_gm)

    # Copy descriptors over to new graph
    for n1, n2 in zip(
        (n for n in gm.graph.nodes if n.op in ("placeholder", "output")),
        (n for n in parallel_gm.graph.nodes if n.op in ("placeholder", "output")),
    ):
        n2.meta["desc"] = n1.meta["desc"]
        if n2.op == "placeholder":
            n2.target = n1.target
            # node renaming is needed for partitioner as it searchs for tangents
            # nodes. See https://fburl.com/kc4jtc3t for one case where it's used
            rename_placeholder_node(parallel_gm, n2, n1.name)
    # need to recompile after renaming nodes
    parallel_gm.recompile()

    sharded_param_dict = {}
    sharded_buffer_dict = {}

    # NB: ok to NOT use the parallel_gm here because we will just reapply the
    # correct sharding placement via sharding_placement
    fqn_to_param = get_named_param_nodes(gm.graph)
    fqn_to_buffer = get_named_buffer_nodes(gm.graph)

    for fqn in params_spec:
        n = fqn_to_param[fqn]
        with unset_fake_temporarily():
            sharded_param_dict[fqn] = nn.Parameter(
                shard_node_given_placements(n, sharding_placement, meta=True)
            )

    for fqn in buffers_spec:
        n = fqn_to_buffer[fqn]
        sharded_buffer_dict[fqn] = shard_node_given_placements(
            n, sharding_placement, meta=True
        )

    return parallel_gm, sharded_param_dict, sharded_buffer_dict<|MERGE_RESOLUTION|>--- conflicted
+++ resolved
@@ -33,15 +33,12 @@
     def __init__(self, module, sharding_placement, decomp_table=None):
         super().__init__(module, garbage_collect_values=True, graph=None)
         self.sharding_placement = sharding_placement
-<<<<<<< HEAD
-        self.param_placement_order = compute_optimal_placement_order_for_parameters(
-            module, sharding_placement
-        )
-=======
         if decomp_table is None:
             decomp_table = {}
         self.decomp_table = decomp_table
->>>>>>> c65facdd
+        self.param_placement_order = compute_optimal_placement_order_for_parameters(
+            module, sharding_placement
+        )
 
     def run_node(self, n):
         self._curr_node = n
